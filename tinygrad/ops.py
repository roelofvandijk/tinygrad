--- conflicted
+++ resolved
@@ -85,18 +85,11 @@
     created_context = context is None
     if context is None: context = dict()
     if not created_context and ast in context: return context[ast]
-<<<<<<< HEAD
-    srcs = [self.exec_ast(x, context=context, **kwargs) if isinstance(x, LazyOp) else self.from_lazybuffer(x) for x in ast.src]
+    srcs = [self.exec_ast(x, context=context, **kwargs) if isinstance(x,LazyOp) else self.from_lazybuffer(x) for x in ast.src]
     if DEBUG >= 3: st = perf_counter()
-    ret = self.from_underlying(self.fxn_for_op[ast.op](*[self.to_underlying(x) for x in srcs], *([ast.arg] if ast.arg is not None else [])))
-    if DEBUG >= 3: print(f"*** {'exec' if created_context else '    '} {GlobalCounters.mem_used/1e9:5.2f} GB {(perf_counter()-st)*1e3:7.2f} ms op: {ast.op:20s} out({ret.dtype.name}): {str(ret._buf.shape) if hasattr(ret._buf, 'shape') else str(len(ret._buf)):30s} in({len(srcs)}):", list(set(x._buf.shape if hasattr(x._buf, 'shape') else len(x._buf) for x in srcs)), ast.arg if ast.arg is not None else "")
-=======
-    srcs = [self.exec_ast(cast(LazyOp, x), context=context, **kwargs) if x.__class__ is LazyOp else self.from_lazybuffer(x) for x in ast.src]
-    if DEBUG >= 3: st = time.perf_counter()
     ret = self.from_underlying(self.fxn_for_op[ast.op](*([self.to_underlying(x) for x in srcs] + ([ast.arg] if ast.arg is not None else []))))
     if output is not None and ret.dtype != output.dtype and UnaryOps.CAST in self.fxn_for_op: ret = self.from_underlying(self.fxn_for_op[UnaryOps.CAST](self.to_underlying(ret), (output.dtype, False))) # Do manual casting of ret if it does not match the required output dtype.
-    if DEBUG >= 3: print(f"*** {'exec' if created_context else '    '} {GlobalCounters.mem_used/1e9:5.2f} GB {(time.perf_counter()-st)*1e3:7.2f} ms op: {ast.op:20s} out({ret.dtype.name}): {str(ret._buf.shape) if hasattr(ret._buf, 'shape') else str(len(ret._buf)):30s} in({len(srcs)}):", list(set(x._buf.shape if hasattr(x._buf, 'shape') else len(x._buf) for x in srcs)), ast.arg if ast.arg is not None else "")
->>>>>>> 0b5930d4
+    if DEBUG >= 3: print(f"*** {'exec' if created_context else '    '} {GlobalCounters.mem_used/1e9:5.2f} GB {(perf_counter()-st)*1e3:7.2f} ms op: {ast.op:20s} out({ret.dtype.name}): {str(ret._buf.shape) if hasattr(ret._buf, 'shape') else str(len(ret._buf)):30s} in({len(srcs)}):", list(set(x._buf.shape if hasattr(x._buf, 'shape') else len(x._buf) for x in srcs)), ast.arg if ast.arg is not None else "")
     if not created_context: context[ast] = ret
     if output is not None and output.output_buffer is not None:
       assert output.output_buffer.size == ret.size, output.output_buffer.dtype == ret.dtype
