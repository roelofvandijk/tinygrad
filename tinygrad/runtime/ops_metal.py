# pip3 install pyobjc-framework-Metal pyobjc-framework-Cocoa pyobjc-framework-libdispatch
<<<<<<< HEAD
import os, subprocess
=======
import os, subprocess, pathlib, functools, ctypes
>>>>>>> b9feb1b7
import Metal, Cocoa, libdispatch # type: ignore
from pathlib import Path
from typing import List, Any
from functools import partial
from tinygrad.codegen.linearizer import LinearizerOptions
from tinygrad.renderer.cstyle import uops_to_cstyle, CStyleLanguage
from tinygrad.helpers import prod, getenv, DEBUG, DType, dtypes
from tinygrad.ops import Compiled
from tinygrad.runtime.lib import RawBufferMapped, LRUAllocator

METAL_XCODE = getenv("METAL_XCODE")

class MetalAllocator(LRUAllocator):
  def _do_alloc(self, size, dtype, device, **kwargs): return METAL.device.newBufferWithLength_options_(size*dtype.itemsize, Metal.MTLResourceStorageModeShared)
  def _do_free(self, buf): buf.release()
  def _cached_bufkey(self, size, dtype, device): return (device, size*dtype.itemsize) # Buffers of the same length could be reused, no matter what dtype.

class _METAL:
  def __init__(self):
    self.mtl_buffers_in_flight: List[Any] = []
    self.device = Metal.MTLCreateSystemDefaultDevice()
    self.mtl_queue = self.device.newCommandQueue()
    self.allocator = MetalAllocator(self.device.dedicatedMemorySize() or self.device.sharedMemorySize())
  # TODO: is there a better way to do this?
  def synchronize(self):
    for cbuf in self.mtl_buffers_in_flight: cbuf.waitUntilCompleted()
    self.mtl_buffers_in_flight.clear()
METAL = _METAL()

class RawMetalBuffer(RawBufferMapped):
  def __init__(self, size:int, dtype:DType):
    assert dtype != dtypes.double, f"METAL does not support {dtype.name}"
    super().__init__(size, dtype, allocator=METAL.allocator)
  def _buffer(self):
    METAL.synchronize()
    return self._buf.contents().as_buffer(self._buf.length())

def unwrap(x):
  ret, err = x
  assert err is None, str(err)
  return ret

class MetalProgram:
  def __init__(self, name:str, prg:str, binary:bool=False):
    if METAL_XCODE:
      air = subprocess.check_output(['xcrun', '-sdk', 'macosx', 'metal', '-x', 'metal', '-c', '-', '-o', '-'], input=prg.encode('utf-8'))
      # NOTE: if you run llvm-dis on "air" you can see the llvm bytecode
      lib = subprocess.check_output(['xcrun', '-sdk', 'macosx', 'metallib', '-', '-o', '-'], input=air)
      data = libdispatch.dispatch_data_create(lib, len(lib), None, None)
      self.library = unwrap(METAL.device.newLibraryWithData_error_(data, None))
    else:
      options = Metal.MTLCompileOptions.alloc().init()
      self.library = unwrap(METAL.device.newLibraryWithSource_options_error_(prg, options, None))
    self.fxn = self.library.newFunctionWithName_(name)
    # hacks to disassemble shader
    if DEBUG >= 5:
      arc = unwrap(METAL.device.newBinaryArchiveWithDescriptor_error_(Metal.MTLBinaryArchiveDescriptor.alloc().init(), None))
      desc = Metal.MTLComputePipelineDescriptor.alloc().init()
      desc.setComputeFunction_(self.fxn)
      unwrap(arc.addComputePipelineFunctionsWithDescriptor_error_(desc, None))
      unwrap(arc.serializeToURL_error_(Cocoa.NSURL.URLWithString_("file:///tmp/shader.bin"), None))
      # clone https://github.com/dougallj/applegpu.git in tinygrad/disassemblers
      os.system(f"cd {Path(__file__).parent.parent.parent}/disassemblers/applegpu && python3 compiler_explorer.py /tmp/shader.bin")
    self.pipeline_state = unwrap(METAL.device.newComputePipelineStateWithFunction_error_(self.fxn, None))

  def __call__(self, global_size, local_size, *bufs, wait=False):
    assert prod(local_size) <= self.pipeline_state.maxTotalThreadsPerThreadgroup(), f"local size {local_size} bigger than {self.pipeline_state.maxTotalThreadsPerThreadgroup()} with exec width {self.pipeline_state.threadExecutionWidth()} memory length {self.pipeline_state.staticThreadgroupMemoryLength()}"
    command_buffer = METAL.mtl_queue.commandBuffer()
    encoder = command_buffer.computeCommandEncoder()
    encoder.setComputePipelineState_(self.pipeline_state)
    for i,a in enumerate(bufs):
      if isinstance(a, RawMetalBuffer): encoder.setBuffer_offset_atIndex_(a._buf, 0, i)
      elif isinstance(a, int): encoder.setBytes_length_atIndex_((arg:=ctypes.c_int32(a)), ctypes.sizeof(arg), i)
      else: raise RuntimeError(f"arg at index {i} has unsupported type {type(a)}")
    encoder.dispatchThreadgroups_threadsPerThreadgroup_(Metal.MTLSize(*global_size), Metal.MTLSize(*local_size))
    encoder.endEncoding()
    command_buffer.commit()
    if wait:
      command_buffer.waitUntilCompleted()
      return command_buffer.GPUEndTime() - command_buffer.GPUStartTime()
    METAL.mtl_buffers_in_flight.append(command_buffer)

<<<<<<< HEAD
renderer = partial(uops_to_cstyle, CStyleLanguage(
  kernel_prefix = "#include <metal_stdlib>\nusing namespace metal;\nkernel", buffer_prefix = "device ", smem_prefix = "threadgroup ",
=======
renderer = functools.partial(uops_to_cstyle, CStyleLanguage(
  kernel_prefix = "#include <metal_stdlib>\nusing namespace metal;\nkernel", buffer_prefix = "device ", smem_prefix = "threadgroup ", arg_int_prefix = "constant int&",
>>>>>>> b9feb1b7
  barrier = "threadgroup_barrier(mem_flags::mem_threadgroup);", float4 = "float4", uses_ptr_arithmetic=True,
  gid = [f"gid.{chr(120+i)}" for i in range(3)], lid = [f"lid.{chr(120+i)}" for i in range(3)],
  extra_args = ['uint3 gid [[threadgroup_position_in_grid]]', 'uint3 lid [[thread_position_in_threadgroup]]']))
MetalBuffer = Compiled(RawMetalBuffer, LinearizerOptions(), renderer, MetalProgram, METAL.synchronize)<|MERGE_RESOLUTION|>--- conflicted
+++ resolved
@@ -1,9 +1,5 @@
 # pip3 install pyobjc-framework-Metal pyobjc-framework-Cocoa pyobjc-framework-libdispatch
-<<<<<<< HEAD
-import os, subprocess
-=======
-import os, subprocess, pathlib, functools, ctypes
->>>>>>> b9feb1b7
+import os, subprocess, ctypes
 import Metal, Cocoa, libdispatch # type: ignore
 from pathlib import Path
 from typing import List, Any
@@ -86,13 +82,8 @@
       return command_buffer.GPUEndTime() - command_buffer.GPUStartTime()
     METAL.mtl_buffers_in_flight.append(command_buffer)
 
-<<<<<<< HEAD
 renderer = partial(uops_to_cstyle, CStyleLanguage(
-  kernel_prefix = "#include <metal_stdlib>\nusing namespace metal;\nkernel", buffer_prefix = "device ", smem_prefix = "threadgroup ",
-=======
-renderer = functools.partial(uops_to_cstyle, CStyleLanguage(
   kernel_prefix = "#include <metal_stdlib>\nusing namespace metal;\nkernel", buffer_prefix = "device ", smem_prefix = "threadgroup ", arg_int_prefix = "constant int&",
->>>>>>> b9feb1b7
   barrier = "threadgroup_barrier(mem_flags::mem_threadgroup);", float4 = "float4", uses_ptr_arithmetic=True,
   gid = [f"gid.{chr(120+i)}" for i in range(3)], lid = [f"lid.{chr(120+i)}" for i in range(3)],
   extra_args = ['uint3 gid [[threadgroup_position_in_grid]]', 'uint3 lid [[thread_position_in_threadgroup]]']))
