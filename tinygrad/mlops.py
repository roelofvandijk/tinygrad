--- conflicted
+++ resolved
@@ -23,11 +23,7 @@
     self.x = x
     return x.unary_op(UnaryOps.SIN)
   def backward(self, grad:LazyBuffer) -> LazyBuffer:
-<<<<<<< HEAD
-    return ((pi / 2) - self.x).unary_op(UnaryOps.SIN) * grad
-=======
-    return (self.x.const_like(math.pi / 2) - self.x).unary_op(UnaryOps.SIN) * grad
->>>>>>> 2e609203
+    return (self.x.const_like(pi / 2) - self.x).unary_op(UnaryOps.SIN) * grad
 
 # NOTE: maximum(x, 0) behaves differently where x=0
 class Relu(Function):
@@ -41,22 +37,14 @@
 class Log(Function):
   def forward(self, x:LazyBuffer) -> LazyBuffer:
     self.x = x
-<<<<<<< HEAD
-    return x.unary_op(UnaryOps.LOG2) * log(2)
-=======
-    return x.unary_op(UnaryOps.LOG2) * x.const_like(math.log(2))
->>>>>>> 2e609203
+    return x.unary_op(UnaryOps.LOG2) * x.const_like(log(2))
 
   def backward(self, grad_output:LazyBuffer) -> LazyBuffer:
     return grad_output / self.x
 
 class Exp(Function):
   def forward(self, x:LazyBuffer) -> LazyBuffer:
-<<<<<<< HEAD
-    self.ret = (x * (1/log(2))).unary_op(UnaryOps.EXP2)
-=======
-    self.ret = (x * x.const_like(1/math.log(2))).unary_op(UnaryOps.EXP2)
->>>>>>> 2e609203
+    self.ret = (x * x.const_like(1/log(2))).unary_op(UnaryOps.EXP2)
     return self.ret
 
   def backward(self, grad_output:LazyBuffer) -> LazyBuffer:
@@ -75,11 +63,7 @@
 # TODO: have the backend automatically find this
 class Sigmoid(Function):
   def forward(self, x:LazyBuffer) -> LazyBuffer:
-<<<<<<< HEAD
-    self.ret = 1 / (1 + (x * (-1/log(2))).unary_op(UnaryOps.EXP2))
-=======
-    self.ret = x.const_like(1) / (x.const_like(1) + (x * x.const_like(-1/math.log(2))).unary_op(UnaryOps.EXP2))
->>>>>>> 2e609203
+    self.ret = x.const_like(1) / (x.const_like(1) + (x * x.const_like(-1/log(2))).unary_op(UnaryOps.EXP2))
     return self.ret
 
   def backward(self, grad_output:LazyBuffer) -> LazyBuffer:
