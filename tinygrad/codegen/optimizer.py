<<<<<<< HEAD
from typing import Callable
from time import perf_counter
from itertools import product
=======
import itertools
>>>>>>> 24933ab5
from tinygrad.helpers import DEBUG, prod, getenv, ImageDType
from tinygrad.ops import ReduceOps, BinaryOps, LazyOp
from tinygrad.codegen.linearizer import Linearizer
from tinygrad.lazy import LazyBuffer

# auto opt is disabled
import time
from typing import Callable
def apply_opt(k, x):
  for axis, amt, typ in x:
    if axis is None or amt == 1: continue
    if typ == "R":
      typ = "U"
      axis += k.first_reduce
    assert k.full_shape[axis] % amt == 0, "no longer valid shift"
    if typ == "U":
      k.shift_to(axis, amt)
      k.upcast()
    elif typ == "L":
      k.shift_to(axis, amt, insert_before=k.first_reduce)
      k.local_dims += 1
  k.simplify_ones()

UPCASTS = [1,2,3,4,5,6,7,8]
LOCALS = [1,2,3,4,5,6,7,8,16,24,32]
def kernel_optimize_search(k:Linearizer, create_k:Callable[[], Linearizer], to_prg, baseline):
  import nevergrad as ng
  def opt(x):
    try:
      k = create_k()
      k.process()
      apply_opt(k, x)
      prg = to_prg(k)
      first_tm = prg.exec(k.bufs, force_wait=True, optimizing=True)
      if baseline*5 < first_tm*1000: return first_tm*1000  # very slow
      tm = min([first_tm]+[prg.exec(k.bufs, force_wait=True, optimizing=True) for _ in range(2)])*1000
      return tm
    except Exception:
      if DEBUG >= 3:
        import traceback
        traceback.print_exc()
      return 10000_000   # 10000 seconds is infinity
  opts = []
  for i in range(k.first_reduce):
    # TODO: the upcast always happen first, you might want to reverse this?
    # TODO: the order of the locals might improve things too
    opts.append(ng.p.TransitionChoice([(i,s,"U") for s in UPCASTS if k.full_shape[i]%s == 0]))
    opts.append(ng.p.TransitionChoice([(i,s,"L") for s in LOCALS if k.full_shape[i]%s == 0]))
  for i in range(k.shape_len-k.first_reduce):
    opts.append(ng.p.TransitionChoice([(i,s,"R") for s in UPCASTS if k.full_shape[k.first_reduce+i]%s == 0]))
  if not opts: return "BASELINE"
  search_space = prod(len(x.choices) for x in opts)
  st = perf_counter()
  optimizer = ng.optimizers.NGOpt(parametrization=ng.p.Tuple(*opts), budget=min(search_space, 200))
  recommendation = optimizer.minimize(opt)
  et = perf_counter() - st
  if DEBUG >= 1: print(f"optimizer({et:6.2f} s to search) space {search_space:8d} with tm {recommendation.loss:5.2f} ms vs baseline {baseline:5.2f} ms, a {baseline/recommendation.loss:5.2f}x gain : {k.colored_shape()}")
  return recommendation.value if recommendation.loss < baseline else "BASELINE"

# optimization
global_db = None
def kernel_optimize(k:Linearizer, create_k:Callable[[], Linearizer], to_prg):
  global global_db

  k.process()
  skey = str(k.key)

  if getenv("KOPT") == 2 and global_db is None:
    import shelve
    global_db = shelve.open("/tmp/kopt_cache")

  if global_db is not None and skey in global_db:
    choice = global_db[skey]
  else:
    # get baseline
    def get_baseline():
      k = create_k()
      hand_coded_optimizations(k)
      prg = to_prg(k)
      return min([prg.exec(k.bufs, force_wait=True, optimizing=True) for _ in range(5)])*1000
    choice = kernel_optimize_search(k, create_k, to_prg, get_baseline())
    if global_db is not None:
      global_db[skey] = choice
      global_db.sync()

  if choice == "BASELINE": hand_coded_optimizations(k)
  else: apply_opt(k, choice)

def required_optimizations(k:Linearizer, early_only=False):
  for buf_index,buf in enumerate(k.bufs):
    unit_stride_axes_mul_4 = [i for i in k.sts[buf_index].unit_stride_axes(ignore_valid=True) if k.sts[buf_index].shape[i]%4 == 0]
    if (not early_only or buf in k.earlybufs) and k.bufs[buf_index].dtype.__class__ is ImageDType:
      assert len(unit_stride_axes_mul_4) >= 1, f"needs a unit stride axis in {k.bufs[buf_index]}"
      if all(x < (k.shape_len-k.upcasted) for x in unit_stride_axes_mul_4) and unit_stride_axes_mul_4[0] not in k.upcast_in_mid_reduce_axes:
        k.shift_to(unit_stride_axes_mul_4[0], 4)
        k.upcast()

def hand_coded_optimizations(k:Linearizer):
  k.process()

  # if there's images in the earlybufs, we have to make an axis the 4 loading one
  required_optimizations(k, early_only=True)

  # simplify
  k.simplify_ones()

  # should use tensor cores?
  # first, confirm it's a straightforward mulacc on a device with real locals
  tensor_cores_allowed = getenv("TC", 1) != 0 and (getenv("TC", 1) == 2 or (k.bufs[0].device == "METAL" and getenv("CI", "") != "true"))
  if tensor_cores_allowed and k.reduceop and k.reduceop.op == ReduceOps.SUM and \
      isinstance(k.reduceop.src[0], LazyOp) and k.reduceop.src[0].op == BinaryOps.MUL and \
      isinstance(k.reduceop.src[0].src[0], LazyBuffer) and isinstance(k.reduceop.src[0].src[1], LazyBuffer) and k.opts.has_local:
    buf0 = k.bufs.index(k.reduceop.src[0].src[0])
    buf1 = k.bufs.index(k.reduceop.src[0].src[1])
    buf0_strides = k.sts[buf0].real_strides()
    buf1_strides = k.sts[buf1].real_strides()
    axis_buf0 = [(i,k.full_shape[i],buf1_strides[i]) for i,s in enumerate(buf0_strides) if s == 0 and k.full_shape[i]%8 == 0]
    axis_buf1 = [(i,k.full_shape[i],buf0_strides[i]) for i,s in enumerate(buf1_strides) if s == 0 and k.full_shape[i]%8 == 0]
    if axis_buf0 and axis_buf1 and k.full_shape[k.first_reduce]%8 == 0 and (k.shape_len-k.first_reduce) == 1:
      if DEBUG >= 3: print("TENSOR CORES", axis_buf0, axis_buf1)
      k.use_tensor_cores = getenv("TC", 1) == 1  # TC=2 will do the shape ops without the WMMA

      # TODO: select axis in smart way
      s0, s1 = axis_buf0[-1][0], axis_buf1[-1][0]
      global_count = k.first_reduce

      # upcast first
      if k.full_shape[k.first_reduce] > 8: k.shift_to(k.first_reduce, 8)
      k.upcast()

      # 2 locals
      k.shift_to(s1, 8, insert_before=k.first_reduce)  # axis 2
      k.shift_to(s0, 8, insert_before=k.first_reduce)  # axis 3

      # permuted+upcast for tensor cores
      k.shift_to(global_count, 4, insert_before=k.first_reduce)
      k.shift_to(global_count+1, 4, insert_before=k.first_reduce)
      k.shift_to(k.first_reduce-1, 2)
      k.upcast()

      # final global upcast
      for ax in [s1, s0]:
        for upc in [4,3,2]:
          if k.full_shape[ax]%upc == 0:
            k.shift_to(ax, upc)
            k.upcast()
            break

      # alias buffer
      k.local_dims = k.first_reduce - global_count
      alias_pattern = [0]*global_count + [2] * k.local_dims + [0] * (k.shape_len-k.upcasted-k.first_reduce) + [1,1] + [3] * (k.upcasted-2)
      k.alias_buffer(buf0, alias_pattern)
      k.alias_buffer(buf1, alias_pattern)

      # very late upcast to run group at the same time. only if actually using real tensor cores, otherwise local isn't a simdgroup
      if k.use_tensor_cores and k.full_shape[s0] % 2 == 0:
        k.shift_to(s0, 2, insert_before=k.first_reduce-k.local_dims)
        k.local_dims += 1
        k.exclude_local_upcast += 1

      # early exit
      return

  if k.opts.has_local:
    # are we grouping? (requires local shape support)
    if not k.float4_axis(0) and k.first_reduce <= 2 and k.first_reduce + 1 <= k.shape_len and prod(k.sts[0].shape[:k.first_reduce]) <= 2048:
      # TODO: use 1024 if it's allowed in a smarter way
      for sz in (([256, 16]) if prod(k.sts[0].shape[:k.first_reduce]) <= 32 else [16]):
        if all(st.shape[k.first_reduce] % sz == 0 or st.shape[k.first_reduce] == 1 for st in k.sts):
          k.shift_to(k.first_reduce, sz, top=True, insert_before=k.first_reduce + len(k.group_for_reduce))
          k.group_for_reduce.append(sz)
          break

    # are we upcasting in mid reduce? (only for images)
    if k.bufs[0].dtype.name.startswith('image') and not k.float4_axis(0) and k.group_for_reduce and k.first_reduce <= 2 and prod(k.sts[0].shape) > 1:
      axes = k.sts[0].unit_stride_axes()
      assert len(axes) == 1, f"wrong number of stride 1 axis : {axes}"
      if k.sts[0].shape[axes[0]]%4 == 0:
        k.shift_to(axes[0], 4, insert_before=k.first_reduce + len(k.group_for_reduce))   # insert at the end of the grouped axis
        k.group_for_reduce.append(4)

  # now do everything required
  required_optimizations(k)

  # simplify (sets first_reduce)
  k.simplify_ones()

  # use more opencl indexing if the output buffer is an image and we have room
  if k.bufs[0].dtype.name.startswith('image') and k.first_reduce+len(k.group_for_reduce) < 3:
    base_shape = k.bufs[0].dtype.shape
    if (base_shape[0]*base_shape[1]) % k.sts[0].shape[0] == 0 and k.sts[0].shape[0]//base_shape[0] != 0:
      if DEBUG >= 4: print("split opencl", base_shape, k.sts[0].shape)
      k.reshape_and_permute(lambda x: [base_shape[0], x[0]//base_shape[0]]+list(x[1:]), None)
      k.simplify_ones()

  # no more opt if we are grouping
  if k.group_for_reduce: return

  # **** below this line need to be optional and benchmarked ****

  # potentially do more upcasts of non reduce axes based on a heuristic
  upcasted_axis = set()
  while prod(k.sts[0].shape[:k.first_reduce]) >= 1024:
    xb_choices = []
    for axis, upcast_amount in product(range(k.first_reduce), [3,4]):   # consider all the non reduce axes, and a 3 or 4 reduce
      # if we haven't upcasted it, it mods, and some buffer has stride 0 on axis while having no stride 0 in the upcasted axis already
      if axis not in upcasted_axis and k.full_shape[axis]%upcast_amount == 0 and any(k.sts[buf_index].views[-1].strides[axis] == 0 and not any(x[1] == 0 for x in k.upcasted_axis(buf_index)) for buf_index in range(len(k.sts))):
        xb_choices.append((sum([st.views[-1].strides[axis]>0 for st in k.sts]), sum([st.views[-1].strides[axis] for st in k.sts]), axis, upcast_amount))
    if xb_choices:
      xb_choices = sorted(xb_choices)
      if DEBUG >= 4: print(f"float4 merging axis : {xb_choices}")
      k.shift_to(xb_choices[0][2], amount=xb_choices[0][3])
      k.upcast()
      k.simplify_ones()
      upcasted_axis.add(xb_choices[0][2])
    else:
      break

  # if last dim is small(ish) and it's a reduce dim, upcast the reduce (loop unrolling). no simplify needed since it's just an upcast. NOTE: careful, this has broken VALIDHACKS
  if k.first_reduce < (k.shape_len-k.upcasted) and (len(tuple(k.shape_offsets(k.full_buf_index))) <= 4 or not any(r for _,_,r in k.upcasted_axis(k.full_buf_index))):
    if (s:=k.full_unupcasted_shape[-1]) <= 32:
      k.upcast()
      # if it's small, upcast a second reduce dimension too
      if k.first_reduce < (k.shape_len-k.upcasted) and s <= 3 and k.full_unupcasted_shape[-1] <= 3: k.upcast()
    else:
      for splits in [4]:
        if k.full_unupcasted_shape[-1]%splits == 0:
          k.shift_to(len(k.full_unupcasted_shape)-1, splits, insert_before=len(k.full_unupcasted_shape))
          k.upcast()
          break

  # if nothing at all is upcasted and it's easy to, do an upcast
  # TODO: this is breaking the tests
  for splits in [4]:
    if k.upcasted == 0 and len(k.full_unupcasted_shape) > 0 and k.full_unupcasted_shape[-1] % splits == 0:
      k.shift_to(len(k.full_unupcasted_shape)-1, splits, insert_before=len(k.full_unupcasted_shape))
      k.upcast()

  # **** local groups ****

  if k.opts.has_local:
    for axis in range(k.first_reduce - k.local_dims - 1, -1, -1):
      local_size = prod(k.full_shape[k.first_reduce-k.local_dims:k.first_reduce])
      if k.full_shape[axis] == 1: continue
      last_try = k.local_dims == 0 and axis == 0
      if any(k.sts[buf_index].views[-1].strides[axis] == 0 for buf_index in range(len(k.sts))) or last_try:
        for sz in [x for x in (([32] if last_try else []) + [16,8,4,3]) if k.full_shape[axis] % x == 0 and local_size*x <= 128]:
          k.shift_to(axis, sz, insert_before=k.first_reduce-k.local_dims)
          k.local_dims += 1
          break
      if k.local_dims >= 3: break
  k.simplify_ones()<|MERGE_RESOLUTION|>--- conflicted
+++ resolved
@@ -1,18 +1,12 @@
-<<<<<<< HEAD
 from typing import Callable
 from time import perf_counter
 from itertools import product
-=======
-import itertools
->>>>>>> 24933ab5
 from tinygrad.helpers import DEBUG, prod, getenv, ImageDType
 from tinygrad.ops import ReduceOps, BinaryOps, LazyOp
 from tinygrad.codegen.linearizer import Linearizer
 from tinygrad.lazy import LazyBuffer
 
 # auto opt is disabled
-import time
-from typing import Callable
 def apply_opt(k, x):
   for axis, amt, typ in x:
     if axis is None or amt == 1: continue
