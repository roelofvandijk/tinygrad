from typing import List, Tuple, Any, Optional, cast, DefaultDict, NamedTuple, TypeVar, Dict, Iterator, Union, Sequence, Final
from itertools import product
from collections import defaultdict
from enum import Enum, auto
from math import inf

from tinygrad.helpers import colored, ImageDType, DEBUG, prod, dtypes, mnum, DType, all_same, partition
from tinygrad.ops import LazyOp, FlopCounter, get_lazyop_info, UnaryOps
from tinygrad.lazy import LazyBuffer
from tinygrad.ops import MovementOps, ReduceOps, BinaryOps, TernaryOps
from tinygrad.runtime.lib import RawConst, buf_is_kernel_arg
from tinygrad.shape.shapetracker import ShapeTracker, strides_for_shape, View
from tinygrad.shape.symbolic import Variable, NumNode, Node, SumNode, MulNode, sym_rename
VariableOrNum = Union[Variable, NumNode, Node]

# bottom ones are asm only
class UOps(Enum): LOOP = auto(); DEFINE_LOCAL = auto(); DEFINE_GLOBAL = auto(); LOAD = auto(); ALU = auto(); ENDLOOP = auto(); STORE = auto(); CAST = auto(); BARRIER = auto(); WMMA = auto(); \
                  SPECIAL = auto(); DEFINE_REGISTER = auto(); LABEL = auto(); COND_BRANCH = auto() # noqa: E702

def to_image_idx(base_shape:Tuple[int, ...], idxy:Node, valid:Node, validhacks=False) -> Tuple[Node, Node]:
  idy = (idxy//(4*base_shape[1]))
  if validhacks and valid.min == 0:
    idx = (idxy//4) + (idy*-base_shape[1])
    # find the ones in idx that didn't factorize and remove them (TODO: this is not universal)
    if isinstance(idx, SumNode):
      unfactored, idx_nodes = partition(idx.nodes, lambda x: isinstance(x, MulNode) and x.b == -base_shape[1])
      assert len(unfactored) <= 1
      idx = Variable.sum(idx_nodes)
      unfactored = (Variable.sum(unfactored) // base_shape[1])
      idy += unfactored
      # ugh really...handtuned garbage
      if idx.min >= (base_shape[1]*3)//4:
        idx -= base_shape[1]
        idy += 1
  else:
    idx = (idxy//4)%base_shape[1]
  if DEBUG >= 5: print("to_image_idx", base_shape, idx.min, idx.max, idy.min, idy.max, idx, idy)
  return idx, idy

class LocalBuffer(NamedTuple):
  name: str
  size: int
  dtype: DType = dtypes.float32
  realized: None = None
  def __str__(self): return f"localbuffer<{self.name}[{self.size}]>"

class Token(NamedTuple):
  name: str
  dtype: DType
  offset: Optional[int] = None
  def render(self, with_type=False):
    if with_type:
      assert self.offset is None
      return f"{self.dtype.name} {self.name}"
    if self.offset is None: return self.name
    assert self.dtype in [dtypes._float4, dtypes._float2], f"{self.dtype} isn't okay with offset {self.offset}"
    return self.name+"."+"xyzw"[int(self.offset)]
  def __repr__(self): return f"<{self.name}>" if self.offset is None and self.dtype == dtypes.float32 else f"<{self.name}:{self.dtype.name}:{self.offset}>"

# TODO: the next three functions are poorly written
def get_grouped_float4_idxs(acc:List[Token]) -> Optional[List[int]]:
  idxs: Optional[List[int]] = []
  for i,a in enumerate(acc):
    if idxs is None: break
    if i in idxs: continue
    if a.dtype.sz > 1 and a.offset == 0:
      idxs.append(i)
      friends: List[int] = []
      for j,b in enumerate(acc):
        if len(friends) == 3: break
        if j in idxs: continue
        if a.name == b.name and b.dtype.sz > 1 and b.offset == len(friends)+1:
          friends.append(j)
      if len(friends) == 3: idxs += friends
      else: idxs = None
    else:
      idxs = None
  return idxs

def to_float4(x:List[Token]) -> Optional[Token]:
  if all_same(x): return x[0]
  if all_same([y.name for y in x]) and all(y.dtype == dtypes._float4 and y.offset == i for i,y in enumerate(x)):
    return Token(x[0].name, dtypes._float4)
  return None

def get_grouped_maybe_float4(*values:List[Token], grouping_allowed=True):
  assert all_same([len(x) for x in values]), f"all values are not the same length {values}"
  # these use accumulators, we can only fold if the acc is a float4
  idxs = get_grouped_float4_idxs(values[-1]) if grouping_allowed else None
  if idxs is not None:
    new_idxs = []
    new_values = []
    for i in range(0, len(idxs), 4):
      nv = [to_float4([v[j] for j in idxs[i:i+4]]) for v in values]
      if any(x is None for x in nv): break
      new_idxs.append(idxs[i:i+4])
      new_values.append(nv)
    if len(new_values) == len(idxs)//4:
      return zip(new_idxs, new_values)
  return zip([[i] for i in range(len(values[0]))], zip(*values))

# TODO: generic visitor pattern?
def expand_node(idx:Node) -> List[Node]:
  if isinstance(idx, Variable): return [idx] if idx.expr is not None else [Variable.num(j) for j in range(idx.min, idx.max+1)]
  if isinstance(idx, NumNode): return [idx]
  if isinstance(idx, MulNode): return [x*idx.b for x in expand_node(idx.a)]
  if isinstance(idx, SumNode): return [Variable.sum(list(it)) for it in product(*[expand_node(x) for x in idx.nodes])]
  raise NotImplementedError(idx)

def expand_idxs(idxs:Sequence[Node]) -> Iterator[Tuple[Node, ...]]:
  for x in product(*[expand_node(idx) for idx in idxs[::-1]]):
    yield x[::-1]

class MemOp(NamedTuple):
  name: str
  idx: Node
  local: bool
  memory_dtype: DType

  # shared
  valid: Node
  invalid_value: Union[float, int] = 0.0

class ConstOp(NamedTuple):
  value: Union[float, int]

  # shared
  valid: Node
  invalid_value: Union[float, int] = 0.0

class UOp(NamedTuple):
  uop: UOps
  out: Optional[Token]
  vin: List[Token]
  arg: Any
  def __repr__(self): return f"{str(self.uop):20s}: {str(self.out) if self.out is not None else '':25s} {str(self.vin):32s} {self.arg}"

class LinearizerOptions(NamedTuple):
  # TODO: make this generic with a list of supported types
  supports_float4: bool = True
  supports_float4_alu: bool = True
  has_local: bool = True
  # NOTE: these two should be in z,y,x(reversed) order for cstyle backends, they are flipped when kernel is rendered
  global_max: Optional[List[int]] = None
  local_max: Optional[List[int]] = None

REDUCE_MAP = {ReduceOps.SUM: 0.0, ReduceOps.MAX: -inf}
class Linearizer:
  def __init__(self, ast:LazyOp, output_buffer:LazyBuffer, opts:LinearizerOptions):
    # NOTE: if there's a RESHAPE, we skip it. the output shape is set from the reduce op or a latebuf
    self.ast = ast.src[0] if ast.op == MovementOps.RESHAPE else ast
    self.opts = opts

    # get the output buffers
    self.bufs: List = [output_buffer, *dict.fromkeys(ast.buffers)]
    self.arg_bufs = {x:f"data{i}" for i,x in enumerate(dict.fromkeys([x.realized for x in self.bufs if buf_is_kernel_arg(x)]))}

    # key for lookup in cache (can change, str might not be right)
    # bufs are needed because kernels like f(x) = x + x and f(x, y) = x + y have the same str(ast), but are different kernels.
    # mapping the buffers to integers is required because a-b != b-a (and how would you tell a and b apart?)
    self.key = (ast.map_buffers({x:(self.arg_bufs[x.realized] if x.realized in self.arg_bufs else x) for x in self.bufs}).key, tuple([x.key for x in self.bufs]))

  def get_buffer_name(self, i):
    if self.bufs[i].__class__ == LocalBuffer: return self.bufs[i].name
    assert self.bufs[i].realized.__class__ is not RawConst  # constants shouldn't be loaded with memops
    return self.arg_bufs[self.bufs[i].realized]

  def process(self) -> None:
    if hasattr(self, "sts"): return   # already processed

    # fetch lazyop info
    assert isinstance(self.ast, LazyOp)
    self.info: FlopCounter = get_lazyop_info(self.ast)
    self.mem_estimate: int = sum([x.dtype.itemsize*(x.realized.size if x.realized is not None else prod(x.shape)) for x in self.bufs if x is not None])

    # there's only allowed to be one reduceop
    reduceops = [x for x in self.ast.get_lazyops() if x.op in ReduceOps]
    assert len(set(reduceops)) <= 1, "max one reduce op in an ast"
    self.reduceop = reduceops[0] if reduceops else None

    # get earlybufs, before the one reduce op
    self.earlybufs = tuple(dict.fromkeys((self.reduceop.buffers))) if self.reduceop else []

    # create new shapetrackers inside this kernel, we will permute them
    self.sts: List[ShapeTracker] = [x.st.copy() for x in self.bufs]
    for st in self.sts: st.simplify()

    # make the output buffer shape correct in here
    self.sts[0].reshape(self.info.shape)
    self.full_buf_index: int = self.bufs.index(self.earlybufs[0]) if self.earlybufs else 0

    # move all reduce axes to the end
    reduce = list(enumerate(zip(self.full_shape, self.sts[0].shape)))
    permute = tuple([i for i,(s,n) in reduce if s == n] + [i for i,(s,n) in reduce if s != n])
    self.reshape_and_permute(None, permute)

    # parameters
    self.group_for_reduce: List[int] = []
    self.upcasted: int = 0
    self.local_dims: int = 0
    self.local_alias: Dict[int, LocalBuffer] = {}
    self.use_tensor_cores: bool = False
    self.exclude_local_upcast: int = 0
    self.reverse_upcast_dir: bool = False

    # group simplifies
    self.simplify_ones()
    self.simplify_merge_adjacent()

    # print early
    if DEBUG >= 5: self.printbufs("early")

  def shape_offsets(self, i): return product(*[list(range(s)) for s in self.sts[i].shape[self.shape_len-self.upcasted:][::-1]]) if self.upcasted > 0 else [tuple()]
  def float4_axis(self, i): return [x-(self.shape_len-self.upcasted) for x in self.sts[i].unit_stride_axes() if x >= self.shape_len-self.upcasted and self.sts[i].shape[x]%4 == 0]

  def upcasted_axis(self, i):
    return list(zip(self.sts[i].shape[self.shape_len-self.upcasted:],
                    self.sts[i].real_strides()[self.shape_len-self.upcasted:],
                    [x!=y for x,y in zip(self.sts[0].shape[self.shape_len-self.upcasted:], self.full_shape[self.shape_len-self.upcasted:])]))

  # TODO: is there a better way to write this?
  def acc_offsets(self, i):
    if self.upcasted == 0: return [0]
    upcasted_i = self.upcasted_axis(i)
    acc_strides = [x*(1-upcasted_i[::-1][i][2]) for i,x in enumerate(strides_for_shape(tuple([1 if r else s for s,_,r in upcasted_i[::-1]])))]
    return [sum(t) for t in product(*[[y*acc_strides[i] for y in range(x[0])] for i,x in enumerate(upcasted_i[::-1])])]

  def get_upcast_dim(self, i) -> List[int]:
    should_upcast = self.opts.supports_float4 and (self.bufs[i].dtype in [dtypes.float32, dtypes.float16] or isinstance(self.bufs[i].dtype, ImageDType))
    return [x for x in self.sts[i].unit_stride_axes() if should_upcast and x >= self.shape_len-self.upcasted and self.sts[i].shape[x] > 1]

  def global_load(self, i:int, idxs:Sequence[VariableOrNum], acc=None) -> List[Token]:
    const = self.bufs[i].realized._buf if isinstance(self.bufs[i].realized, RawConst) else acc

    expanded_nodes = [expand_node(idx) for idx in idxs]
    _idxs = [x[::-1] for x in product(*expanded_nodes[::-1])]
    upcast_dim = self.get_upcast_dim(i)

    amt = 1
    if len(upcast_dim) == 1 and len(expanded_nodes[upcast_dim[0]]) in [4,2]:
      dim, amt = upcast_dim[0], len(expanded_nodes[upcast_dim[0]])

    ret = []
    invalid_value = 0 if dtypes.is_int(self.bufs[i].dtype) else 0.0
    for load_i, _idx in enumerate(_idxs):
      if amt > 1:
        idx, valid = self.sts[i].expr_idxs((_idx[:dim] + (expanded_nodes[dim][0],) + _idx[dim+1:]))
        localtype = dtypes._float4 if amt == 4 else dtypes._float2
        if idx.render() != ((idx//amt)*amt).render():
          idx, valid = self.sts[i].expr_idxs(_idx)
          localtype = dtypes.float32
      else:
        idx, valid = self.sts[i].expr_idxs(_idx)
        localtype = dtypes.float32
      this_const, idx, valid = (invalid_value, Variable.num(0), Variable.num(1)) if valid.max == 0 else (const, idx, valid)
      key = f"{acc}{localtype}{this_const if this_const is not None and acc is None else self.get_buffer_name(i)}{idx.render()}{valid.render()}"
      if key not in self.load_cache:
        if isinstance(self.bufs[i].dtype, ImageDType): idx = to_image_idx(self.bufs[i].dtype.shape, idx, valid)
        self.load_cache[key] = self.uop(UOps.LOAD, Token(f"val{mnum(i)}_{load_i}", localtype), [], MemOp(self.get_buffer_name(i), idx, self.bufs[i].__class__ is LocalBuffer, self.bufs[i].dtype, valid, invalid_value)) if this_const is None else \
                               self.uop(UOps.LOAD, Token(f"{'const' if acc is None else 'acc'}{mnum(i)}_{load_i}", localtype), [], ConstOp(this_const, valid))
      ret.append(Token(self.load_cache[key].name, self.load_cache[key].dtype, expanded_nodes[dim].index(_idx[dim])) if localtype != dtypes.float else self.load_cache[key])
    return ret

  def global_store(self, i, idxs:List[VariableOrNum], store:List[Token], ssa) -> None:
    expanded_nodes = [expand_node(idx) for idx in idxs]
    _idxs = [x[::-1] for x in product(*expanded_nodes[::-1])]
    upcast_dim = self.get_upcast_dim(i)

    store_offset = dict(zip(_idxs, store))

    # float4 grouping
    if len(upcast_dim) == 1 and len(expanded_nodes[upcast_dim[0]]) in [2,4]:
      grouped_store_offset = defaultdict(list)
      for k in store_offset:
        _idx = k[:upcast_dim[0]] + (expanded_nodes[upcast_dim[0]][0],) + k[upcast_dim[0]+1:]
        grouped_store_offset[_idx].append(store_offset[k])
      store_offset_new = {}
      for k,out_tokens in grouped_store_offset.items():
        amt = len(out_tokens)
        idx, valid = self.sts[i].expr_idxs(k)
        assert idx.render() == ((idx//amt)*amt).render(), "float4 stores are always aligned"
        assert valid.min == 1, "stores are always valid"
        if all_same([x.name for x in out_tokens]) and tuple(range(amt)) == tuple(x.offset for x in out_tokens):
          store_offset_new[k] = Token(out_tokens[0].name, dtypes._float4 if amt == 4 else dtypes._float2)
        else:
          store_offset_new[k] = self.uop(UOps.CAST, ssa("alu", dtypes._float4 if amt == 4 else dtypes._float2), out_tokens)
      store_offset = store_offset_new

    for idx, var in store_offset.items():
      idx, valid = self.sts[i].expr_idxs(idx)
      if isinstance(self.bufs[i].dtype, ImageDType): idx = to_image_idx(self.bufs[i].dtype.shape, idx, valid)
      self.uop(UOps.STORE, None, [var], MemOp(self.get_buffer_name(i), idx, self.bufs[i].__class__ is LocalBuffer, self.bufs[i].dtype, valid))

  kernel_cnt: Final[DefaultDict[str, int]] = defaultdict(int)
  def linearize(self):
    self.process()

    # limit dims if we need to
    if self.opts.global_max and self.opts.local_max: self.limit_global_dims(3, self.opts.global_max, self.opts.local_max)

    # uops
    self.uops: List[UOp] = []
    self.load_cache: Dict[str, Token] = {}
    self.saved_exprs: Dict[LazyOp, List[Token]] = dict()

    # add global buffers
    for buf,name in self.arg_bufs.items():
      self.uop(UOps.DEFINE_GLOBAL, None, [], (name, buf.dtype))
    # add variables from symbolic shapes
    for var in sorted(set(v for buf in self.ast.buffers for v in buf.st.var_vals), key=lambda k: k.key):
      self.uop(UOps.DEFINE_GLOBAL, None, [], (var.expr, dtypes._arg_int32))

    # add a local buffer for multistage reduce
    if self.group_for_reduce:
      # TODO: the strides of this can be controlled
      self.sts.append(ShapeTracker(tuple([1] * self.first_reduce + self.group_for_reduce + [1] * (self.shape_len - self.upcasted - len(self.group_for_reduce) - self.first_reduce) + [x[0] for x in self.upcasted_axis(0)])))
      self.bufs.append(LocalBuffer("temp", self.sts[-1].size()))
      self.uop(UOps.DEFINE_LOCAL, None, [], ("temp", self.sts[-1].size()))

    # define local buffers
    for lb in self.local_alias.values():
      self.uop(UOps.DEFINE_LOCAL, None, [], (lb.name, self.sts[self.bufs.index(lb)].size()))

    # print
    if DEBUG >= 3: self.printbufs()

    # kernel name (before late upcast)
    self.function_name = ("r_" if self.reduceop else "E_") + '_'.join([str(x) if isinstance(x, int) else sym_rename(x) for x in self.full_shape])
    self.display_name = ("r_" if self.reduceop else "E_") + colored('_', 'BLACK').join([colored(str(x), c) for x,c in zip(self.full_shape, self.colors())])

    # parse AST
    loaded_buffers = {}
    acc = []

    # ssa
    _ssa:DefaultDict[str,int] = defaultdict(int)
    def ssa(name, ltype=dtypes.float) -> Token:
      _ssa[name] += 1
      return Token(f"{name}{_ssa[name]-1}", ltype)

    # global loop
    global_idxs = [Variable(f"gidx{i}", 0, self.full_shape[i]-1) for i in range(0, self.first_reduce-self.local_dims)]
    self.uop(UOps.LOOP, None, [], (global_idxs, "global"))

    # local loop
    local_idxs = [Variable(f"lidx{i}", 0, self.full_shape[i]-1) for i in range(self.first_reduce-self.local_dims, self.first_reduce+len(self.group_for_reduce))]
    self.uop(UOps.LOOP, None, [], (local_idxs, "local"))

    # upcast indexes
    full_upcast_idxs = [Variable(None, 0, s-1) for s in self.full_shape[self.shape_len-self.upcasted:]]
    upcast_idxs = [Variable(None, 0, s-1) for s in self.output_shape[self.shape_len-self.upcasted:]]

    # reduce op
    fake_reduce_idxs = []
    if self.reduceop is not None:
      # define indexes
      reduce_idxs = [Variable(f"ridx{i}", 0, self.full_shape[i]-1) for i in range(self.first_reduce+len(self.group_for_reduce), self.shape_len-self.upcasted)]
      fake_reduce_idxs = [x*0 for x in reduce_idxs]

      # define accumulator
      assert isinstance(self.reduceop.op, ReduceOps)
      acc = self.global_load(0, global_idxs+local_idxs+fake_reduce_idxs+upcast_idxs, REDUCE_MAP[self.reduceop.op])

      # reduce loop
      self.uop(UOps.LOOP, None, [], (reduce_idxs, "reduce"))

      # barrier for fast GEMM
      if self.use_tensor_cores: self.uop(UOps.BARRIER, None, [], ())

      # compute local aliases
      locals_to_store = []
      for i in self.local_alias:
        strides = self.sts[i].real_strides()
        extra_locals = [lidx for lidx,st in zip(local_idxs[self.exclude_local_upcast:], strides[len(global_idxs)+self.exclude_local_upcast:self.first_reduce]) if st == 0]
        this_upcast_idxs: List[Node] = []
        # TODO: just flipping the order here is likely not generic at all
        for j,v in list(enumerate(full_upcast_idxs))[::-1] if self.reverse_upcast_dir else list(enumerate(full_upcast_idxs)):
          if strides[len(global_idxs)+len(local_idxs)+len(reduce_idxs)+j] == 0:
            if DEBUG >= 4: print(f"upcasting@{j} stride 0")
            this_upcast_idxs.append(Variable.num(0))
          elif (elc:=[el for el in extra_locals if v.min == el.min and v.max == el.max]):
            if DEBUG >= 4: print(f"upcasting@{j} matched stride {elc[0]}")
            this_upcast_idxs.append(elc[0])
            extra_locals.remove(elc[0])
          elif (elc:=[el for el in extra_locals if v.min == el.min and (v.max+1)%(el.max+1) == 0]):
            tacc = Variable.num(0)
            rem = v.max+1
<<<<<<< HEAD
            while elc and rem%(elc[0].max+1) == 0:
              if DEBUG >= 4: print(f"upcasting partial stride {rem} {elc[0]} left: {elc[1:]}")
=======
            while len(elc) and rem%(elc[0].max+1) == 0:
              if DEBUG >= 4: print(f"upcasting@{j} partial stride {rem} {elc[0]} left: {elc[1:]}")
>>>>>>> b9feb1b7
              rem = rem//(elc[0].max+1)
              tacc += (elc[0] * rem)
              extra_locals.remove(elc[0])
              elc = [el for el in extra_locals if v.min == el.min and rem%(el.max+1) == 0]
            if DEBUG >= 4 and rem > 1: print(f"failed upcasting@{j} partial stride {rem} extra locals {extra_locals}")
            this_upcast_idxs.append(tacc + Variable(None, 0, rem-1))
          else:
            if DEBUG >= 4: print(f"failed upcasting@{j} stride {v} extra locals {extra_locals}")
            this_upcast_idxs.append(v)
        idxs = global_idxs+local_idxs+reduce_idxs+(this_upcast_idxs[::-1] if self.reverse_upcast_dir else this_upcast_idxs)
        ll = self.global_load(i, idxs)
        locals_to_store.append((self.bufs.index(self.local_alias[i]), idxs, ll))

      # copy in any global buffers
      if self.use_tensor_cores:
        if self.bufs[0].device == "METAL":
          i = 0
          for y0,y1 in zip(locals_to_store[1][2][::2], locals_to_store[1][2][1::2]):
            for x0,x1 in zip(locals_to_store[0][2][::2], locals_to_store[0][2][1::2]):
              self.uop(UOps.WMMA, None, [x0, x1, y0, y1, acc[i], acc[i+1]], "METAL")
              i += 2
        elif self.bufs[0].device == "HIP":
          i = 0
          for y in range(0, len(locals_to_store[1][2]), 0x10):
            for x in range(0, len(locals_to_store[0][2]), 0x10):
              self.uop(UOps.WMMA, None, acc[i:i+8]+locals_to_store[0][2][x:x+0x10]+locals_to_store[1][2][y:y+0x10], "HIP")
              i += 8
      else:
        if locals_to_store:
          self.uop(UOps.BARRIER, None, [], ())
          for i, idxs, ll in locals_to_store: self.global_store(i, idxs, ll, ssa)
          self.uop(UOps.BARRIER, None, [], ())

        # load earlybufs
        loaded_buffers.update({b:self.global_load(self.bufs.index(self.local_alias[i]) if i in self.local_alias else i, global_idxs+local_idxs+reduce_idxs+full_upcast_idxs) for i,b in enumerate(self.bufs) if b in self.earlybufs and i != 0})

        # run early AST (with reduce)
        self.ast_parse(self.reduceop, [acc[off] for off in self.acc_offsets(self.full_buf_index)], loaded_buffers, ssa, do_reduce=True)

      # end the reduce loop
      self.uop(UOps.ENDLOOP, None, [], (reduce_idxs, "reduce"))
      self.load_cache.clear()

      # end the local loop, do the local reduce
      if self.group_for_reduce:
        fake_global_idxs = [x*0 for x in global_idxs]
        self.global_store(-1, fake_global_idxs+local_idxs+fake_reduce_idxs+upcast_idxs, acc, ssa)  # store accumulators
        self.uop(UOps.BARRIER, None, [], ())
        self.uop(UOps.ENDLOOP, None, [], (local_idxs, "local"))

        # local indexs are over, 0 them out
        local_idxs = [x*0 for x in local_idxs]

        # if any group_for_reduce items aren't reduces, upcast them here
        for j in self.upcast_in_mid_reduce_axes:
          self.reshape_and_permute(None, [i for i in range(self.shape_len) if i != j] + [j])
          self.upcast()
          self.group_for_reduce.pop()
          local_idxs = local_idxs[:-1]
          # regenerate upcast_idxs
          upcast_idxs = [Variable(None, 0, s-1) for s in self.output_shape[self.shape_len-self.upcasted:]]

        # NOTE: this structure is the same as the reduce op above

        # define late accumulator
        assert isinstance(self.reduceop.op, ReduceOps)
        acc = self.global_load(-1, fake_global_idxs+local_idxs+fake_reduce_idxs+upcast_idxs, REDUCE_MAP[self.reduceop.op])

        # late reduce loop
        end_local_idxs = [Variable(f"tidx{i}", 0, self.full_shape[i]-1 if i >= self.first_reduce else 0) for i in range(0, self.first_reduce+len(self.group_for_reduce))]
        self.uop(UOps.LOOP, None, [], (end_local_idxs, "late_reduce"))

        # load localbufs
        loaded_buffers["LOCAL_BUFFER"] = self.global_load(-1, end_local_idxs+fake_reduce_idxs+upcast_idxs)

        # there's no AST here (and there's no shape for the reduce LazyOp)
        self.ast_parse(LazyOp(self.reduceop.op, ("LOCAL_BUFFER",)), [acc[off] for off in self.acc_offsets(-1)], loaded_buffers, ssa, do_reduce=True) # type: ignore

        # end the late reduce loop
        self.uop(UOps.ENDLOOP, None, [], (end_local_idxs, "late_reduce"))
        self.load_cache.clear()

    # load latebufs
    loaded_buffers.update({b:self.global_load(i, global_idxs+local_idxs+fake_reduce_idxs+upcast_idxs) for i,b in enumerate(self.bufs) if b not in self.earlybufs and i != 0 and b.__class__ is not LocalBuffer})

    # run late AST
    val = self.ast_parse(self.ast, acc, loaded_buffers, ssa)

    # store
    self.global_store(0, global_idxs+local_idxs+fake_reduce_idxs+upcast_idxs, val, ssa)

    if not self.group_for_reduce:
      # end the global+local loop
      self.uop(UOps.ENDLOOP, None, [], (global_idxs+local_idxs, "global+local"))
    else:
      # end the global loop
      self.uop(UOps.ENDLOOP, None, [], (global_idxs, "global"))

    # name the function something unique
    Linearizer.kernel_cnt[self.function_name] += 1
    suffix = f"{'n'+str(Linearizer.kernel_cnt[self.function_name]-1)}" if Linearizer.kernel_cnt[self.function_name] > 1 else ""
    self.function_name, self.display_name = self.function_name+suffix, self.display_name+colored(suffix, 'BLACK')
    return self

  _OT = TypeVar("_OT")
  def uop(self, uop:UOps, out:_OT, vin:List[Token], arg:Any=None) -> _OT:
    self.uops.append(UOp(uop, cast(Optional[Token], out), vin, arg))
    if DEBUG >= 4: print(self.uops[-1])
    return out

  def ast_parse(self, x, acc, loaded_buffers, ssa, do_reduce=False) -> List[Token]:
    if x.__class__ is not LazyOp: return loaded_buffers[x]
    if x.op in [UnaryOps.NOOP, UnaryOps.CAST]: return self.ast_parse(x.src[0], acc, loaded_buffers, ssa)  # cast isn't an ALU op
    if x.op in ReduceOps and not do_reduce: return acc
    # MULACC fusion. TODO: this is copied from Interpreted
    if x.op == ReduceOps.SUM and x.src[0].__class__ is LazyOp and x.src[0].op == BinaryOps.MUL:
      x = LazyOp(TernaryOps.MULACC, x.src[0].src, x.arg)
    if x.op == ReduceOps.SUM and x.src[0].__class__ is LazyOp and x.src[0].op == UnaryOps.CAST and x.src[0].src[0].__class__ is LazyOp and x.src[0].src[0].op == BinaryOps.MUL:
      x = LazyOp(TernaryOps.MULACC, x.src[0].src[0].src, x.arg)
    if x.op in {BinaryOps.ADD, BinaryOps.MUL}:
      # Reorder sources to put constants first so get_grouped_maybe_float4 can fold the op
      srcs = sorted(x.src, key=lambda x: (x.realized.__class__ != RawConst) if x.__class__ == LazyBuffer else 0)
      x.src = tuple(srcs)
    if x not in self.saved_exprs:
      values = [self.ast_parse(v, acc, loaded_buffers, ssa) for v in x.src]
      ops = {ReduceOps.SUM:BinaryOps.ADD, ReduceOps.MAX:BinaryOps.MAX, TernaryOps.MULACC:TernaryOps.MULACC}
      if x.op in ops:
        ret = [(idx, self.uop(UOps.ALU, val[-1], list(val), ops[x.op])) for idx, val in get_grouped_maybe_float4(*values, acc, grouping_allowed=self.opts.supports_float4_alu)]
      else:
        ret = [(idx, self.uop(UOps.ALU, ssa('alu', dtypes._float4) if any(x.dtype == dtypes._float4 and x.offset is None for x in val) else ssa('alu'), list(val), x.op)) for idx, val in get_grouped_maybe_float4(*values, grouping_allowed=self.opts.supports_float4_alu and x.op not in {BinaryOps.CMPLT, TernaryOps.WHERE})]
      ordered_ret: List[Optional[Token]] = [None]*len(values[0])
      # scatter
      for i,j in ret:
        for o,k in enumerate(i):
          ordered_ret[k] = Token(j.name, j.dtype, o) if j.dtype == dtypes._float4 else j
      assert all(isinstance(x, Token) for x in ordered_ret), "some tokens didn't get scattered?"
      self.saved_exprs[x] = cast(List[Token], ordered_ret)
    return self.saved_exprs[x]

  @property
  def first_reduce(self) -> int: return [x!=y for x,y in zip(self.sts[0].shape[:self.shape_len-self.upcasted]+(0,), self.full_shape[:self.shape_len-self.upcasted]+(1,))].index(True)

  @property
  def output_shape(self) -> Tuple[int, ...]: return self.sts[0].shape

  @property
  def full_shape(self) -> Tuple[int, ...]: return self.sts[self.full_buf_index].shape

  @property
  def full_unupcasted_shape(self) -> Tuple[int, ...]: return self.full_shape[:self.shape_len-self.upcasted]

  @property
  def shape_len(self) -> int: return len(self.sts[0].shape)

  @property
  def upcast_in_mid_reduce_axes(self) -> List[int]: return [j for j in range(self.first_reduce, self.first_reduce+len(self.group_for_reduce)) if self.full_shape[j] == self.sts[0].shape[j]]

  # there's seven chunks of the shape
  # blue   -- global dims
  # cyan   -- local dims
  #  *** self.first_reduce
  # green  -- reduce-local dims
  # white  -- reduce-late upcasted dim (self.upcast_in_mid_reduce_axes)
  # red    -- reduce loops
  #  *** self.upcasted
  # purple -- reduce upcasted
  # yellow -- normal upcasted dimensions
  def colors(self) -> List[str]:
    # up to first_reduce, they are all global (blue)
    colors = ["blue"] * (self.first_reduce-self.local_dims)
    # except the local_dims, these are non-reduce locals (cyan)
    colors += ["cyan"] * (self.local_dims)
    # between first_reduce and first_reduce + group_for_reduce, they are either local (cyan), or late upcasted (green)
    colors += ["white" if i in self.upcast_in_mid_reduce_axes else "green" for i in range(self.first_reduce, self.first_reduce + len(self.group_for_reduce))]
    # between first_reduce + group_for_reduce and upcasted, they are reduce (red)
    colors += ["red"] * ((self.shape_len-self.upcasted) - (self.first_reduce + len(self.group_for_reduce)))
    # upcasted dimensions are reduce (magenta) or normal (yellow)
    colors += ["magenta" if self.full_shape[i] != self.sts[0].shape[i] else "yellow" for i in range(self.shape_len-self.upcasted, self.shape_len)]
    assert len(colors) == self.shape_len, "colors size mismatch"
    return colors

  def colored_shape(self) -> str: return ' '.join(colored(s, color) for s,color in zip([f"{s:4d}" if isinstance(s, int) else s for s in self.full_shape], self.colors()))
  def printbufs(self, prefix=""):
    for i in range(len(self.sts)):
      print(prefix, f"{i:3d} {str(self.bufs[i].realized) if self.bufs[i].realized is not None else str(self.bufs[i]):47s}", self.sts[i].views)
    print(self.colored_shape())

  # ******************** base simplifiers ********************

  # apply reshape and permute to all shapetrackers
  def reshape_and_permute(self, new_shape_fxn, axis):
    for st in self.sts:
      if new_shape_fxn is not None: st.reshape(tuple(new_shape_fxn(st.shape)))
      if axis is not None: st.permute(tuple(axis))

  # drops the final dimension
  def upcast(self):
    assert self.full_shape[-1] != 1, "can't upcast a dimension with size 1"
    self.upcasted += 1

  # axis : the axis to pull from
  # amount : the amount to take
  # top : if you want to pull that amount from the top
  # insert_before : place to insert the new stuff
  def shift_to(self, axis, amount, top=False, insert_before=None):
    if insert_before is None: insert_before = self.shape_len
    move_axis = axis if top else axis+1
    if move_axis < insert_before: insert_before += 1
    self.reshape_and_permute(
      lambda x: list(x[0:axis]) + (([amount, x[axis]//amount] if top else [x[axis]//amount, amount]) if x[axis] > 1 else [1,1]) + list(x[axis+1:]),
      [i for i in range(insert_before) if i != move_axis] + [move_axis] + [i for i in range(insert_before, self.shape_len+1) if i != move_axis])

  # ******************** complex simplifiers ********************

  def simplify_ones(self):
    # remove places where the shape is all ones
    # TODO: this should be factored in to multi shape stride
    if self.shape_len == 0: return
    all_ones = [s==1 for s in self.full_shape]
    self.local_dims -= sum(all_ones[self.first_reduce-self.local_dims:self.first_reduce])
    self.upcasted -= sum(all_ones[self.shape_len-self.upcasted:])
    self.reshape_and_permute(lambda shape: [x for i,x in enumerate(shape) if not all_ones[i]], None)

  def simplify_merge_adjacent(self):
    if self.shape_len == 0: return
    shapes, strides = [x.shape for x in self.sts], [x.real_strides() for x in self.sts]

    # merge dimensions if we can, multi get_shape_strides
    # TODO: does this always preserve the reduce dimension, NO
    # TODO: move this into shapetracker, with tests!
    rets = [[(shapes[j][0], strides[j][0])] for j in range(len(shapes))]
    for i in range(1, len(shapes[0])):
      can_merge = []
      for j in range(len(shapes)):
        # TODO: added the always mergeability of 1s, is this right? if so, add to shapetracker in the 1 case
        can_merge.append(strides[j][i] is not None and ((strides[j][i] != 0 and rets[j][-1][1] == shapes[j][i]*cast(int, strides[j][i])) or (strides[j][i] == 0 and rets[j][-1][1] == 0)))
      # more can merge than this
      mergeable = all(can_merge) and i != self.first_reduce
      for j in range(len(shapes)):
        if mergeable: rets[j][-1] = (rets[j][-1][0] * shapes[j][i], strides[j][i])
        else: rets[j].append((shapes[j][i], strides[j][i]))

    # do the reshapes
    for i,x in enumerate(rets): self.sts[i].reshape(tuple([y[0] for y in x]))

  # ******************** GPU simplifiers ********************
  def _limit_size(self, x: Tuple[int], max_size: List) -> Tuple[int, ...]:
    new_shape,dims = list(x), len(x)
    for i in range(dims):
      next_idx = (i + 1) % dims
      while new_shape[i] > max_size[i]:
        new_shape[i] = new_shape[i] // 2
        if (new_shape[next_idx] <= max_size[next_idx]):
          new_shape[next_idx] = new_shape[next_idx] * 2
        else:
          next_idx = (next_idx + 1) % dims
          new_shape[next_idx] = new_shape[next_idx] * 2
    return tuple(new_shape)

  def limit_global_dims(self, limit: int, global_max: List[int], local_max: List[int]):
    # sometimes, there's more dimensions than len(self.lang.gid).
    # compact all the dimensions into the first
    # NOTE: this might make multiview shapetrackers
    if (self.first_reduce-self.local_dims) > limit:
      num_to_merge = ((self.first_reduce-self.local_dims) - limit)+1
      self.reshape_and_permute(lambda x: (prod(x[0:num_to_merge]),)+x[num_to_merge:], None)
      if DEBUG >= 3: print("reshaped to", self.full_shape, "due to too many global dimensions")
    # Check the global allocation limit, current the global_size will be flipped during codegen
    # and then padded right with 1s if its length < 3 which makes this part a bit awkward to write
    global_dims = self.first_reduce-self.local_dims
    if global_dims > 0:
      if global_max:
        tmp = global_max[:global_dims] + (local_max[:self.local_dims] if local_max else [])
        if max(global_max) < max(self.full_shape[:global_dims]): self.reshape_and_permute(lambda x: self._limit_size(x, tmp + [inf] * (len(self.full_shape)-len(tmp))), None)
        assert max(global_max) >= max(self.full_shape[:global_dims]), f"device max allocation {max(self.full_shape[:global_dims])} exceeds global dim maximum {max(global_max)}"
      for i in range(global_dims-1):
        if self.full_shape[i] > global_max[i]:
          order = list(range(len(self.full_shape)))
          order[i], order[global_dims-1] = order[global_dims-1], order[i]
          self.reshape_and_permute(None, order)
          if DEBUG >= 3: print("permuted global dim", order, "due to allocation exceeds global limit")

  def alias_buffer(self, i, pattern):
    assert len(pattern) == len(self.sts[i].shape), f"must include a pattern for each shape {pattern} {self.sts[i].shape}"

    bst = 1
    real_strides = self.sts[i].real_strides()
    shp, stride = [(s if p != 0 else 1) for s,p in zip(self.sts[i].shape, pattern)], [0]*len(pattern)
    for priority in range(1, max(pattern)+1):  # priority. 0 is non local and ignored
      for j,p in enumerate(pattern):
        if priority == p and real_strides[j] != 0:
          stride[j] = bst
          bst *= shp[j]

    self.sts.append(ShapeTracker(tuple(shp), [View(tuple(shp), tuple(stride))]))
    self.bufs.append(LocalBuffer(name=f"ldata{i}", size=self.sts[-1].size()))
    if DEBUG >= 4: print("aliasing buffer", self.sts[i])
    self.local_alias[i] = self.bufs[-1]<|MERGE_RESOLUTION|>--- conflicted
+++ resolved
@@ -307,7 +307,7 @@
     for buf,name in self.arg_bufs.items():
       self.uop(UOps.DEFINE_GLOBAL, None, [], (name, buf.dtype))
     # add variables from symbolic shapes
-    for var in sorted(set(v for buf in self.ast.buffers for v in buf.st.var_vals), key=lambda k: k.key):
+    for var in sorted(set(v for buf in (self.ast.buffers if isinstance(self.ast, LazyOp) else (self.ast,)) for v in buf.st.var_vals), key=lambda k: k.key):
       self.uop(UOps.DEFINE_GLOBAL, None, [], (var.expr, dtypes._arg_int32))
 
     # add a local buffer for multistage reduce
@@ -385,13 +385,8 @@
           elif (elc:=[el for el in extra_locals if v.min == el.min and (v.max+1)%(el.max+1) == 0]):
             tacc = Variable.num(0)
             rem = v.max+1
-<<<<<<< HEAD
             while elc and rem%(elc[0].max+1) == 0:
-              if DEBUG >= 4: print(f"upcasting partial stride {rem} {elc[0]} left: {elc[1:]}")
-=======
-            while len(elc) and rem%(elc[0].max+1) == 0:
               if DEBUG >= 4: print(f"upcasting@{j} partial stride {rem} {elc[0]} left: {elc[1:]}")
->>>>>>> b9feb1b7
               rem = rem//(elc[0].max+1)
               tacc += (elc[0] * rem)
               extra_locals.remove(elc[0])
