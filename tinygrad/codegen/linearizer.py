from typing import List, Tuple, Any, Optional, cast, DefaultDict, NamedTuple, TypeVar, Dict, Iterator, Union, Sequence
import itertools, math
from collections import defaultdict
from enum import Enum, auto

from tinygrad.helpers import dedup, colored, ImageDType, DEBUG, prod, dtypes, mnum, DType, all_same, partition, getenv
from tinygrad.ops import LazyOp, FlopCounter, get_lazyop_info, UnaryOps
from tinygrad.lazy import LazyBuffer
from tinygrad.ops import MovementOps, ReduceOps, BinaryOps, FusedOps
from tinygrad.runtime.lib import RawConst
from tinygrad.shape.shapetracker import ShapeTracker, strides_for_shape, View
from tinygrad.shape.symbolic import Variable, NumNode, Node, SumNode, MulNode
VariableOrNum = Union[Variable, NumNode, Node]

# bottom ones are asm only
class UOps(Enum): LOOP = auto(); DEFINE_LOCAL = auto(); LOAD = auto(); ALU = auto(); CONST = auto(); ENDLOOP = auto(); STORE = auto(); CAST = auto(); BARRIER = auto(); WMMA = auto(); \
                  SPECIAL = auto(); DEFINE_REGISTER = auto(); LABEL = auto(); COND_BRANCH = auto() # noqa: E702

def to_image_idx(base_shape:Tuple[int, ...], idxy:Node, valid:Node, validhacks=False) -> Tuple[Node, Node]:
  idy = (idxy//(4*base_shape[1]))
  if validhacks and valid.min == 0:
    idx = (idxy//4) + (idy*-base_shape[1])
    # find the ones in idx that didn't factorize and remove them (TODO: this is not universal)
    if isinstance(idx, SumNode):
      unfactored, idx_nodes = partition(idx.nodes, lambda x: isinstance(x, MulNode) and x.b == -base_shape[1])
      assert len(unfactored) <= 1
      idx = Variable.sum(idx_nodes)
      unfactored = (Variable.sum(unfactored) // base_shape[1])
      idy += unfactored
      # ugh really...handtuned garbage
      if idx.min >= (base_shape[1]*3)//4:
        idx -= base_shape[1]
        idy += 1
  else:
    idx = (idxy//4)%base_shape[1]
  if DEBUG >= 5: print("to_image_idx", base_shape, idx.min, idx.max, idy.min, idy.max, idx, idy)
  return idx, idy

class LocalBuffer(NamedTuple):
  name: str
  size: int
  dtype: DType = dtypes.float32
  realized: None = None
  def __str__(self): return f"localbuffer<{self.name}[{self.size}]>"

class Token(NamedTuple):
  name: str
  dtype: DType
  offset: Optional[int] = None
  def render(self, with_type=False):
    if with_type:
      assert self.offset is None
      return f"{self.dtype.name} {self.name}"
    if self.offset is None: return self.name
    assert self.dtype in [dtypes._float4, dtypes._float2]
    return self.name+"."+"xyzw"[int(self.offset)]
  def __repr__(self): return f"<{self.name}>" if self.offset is None and self.dtype == dtypes.float32 else f"<{self.name}:{self.dtype.name}:{self.offset}>"

# TODO: the next three functions are poorly written
def get_grouped_float4_idxs(acc:List[Token]) -> Optional[List[int]]:
  idxs: Optional[List[int]] = []
  for i,a in enumerate(acc):
    if idxs is None: break
    if i in idxs: continue
    if a.dtype.sz > 1 and a.offset == 0:
      idxs.append(i)
      friends: List[int] = []
      for j,b in enumerate(acc):
        if len(friends) == 3: break
        if j in idxs: continue
        if a.name == b.name and b.dtype.sz > 1 and b.offset == len(friends)+1:
          friends.append(j)
      if len(friends) == 3: idxs += friends
      else: idxs = None
    else:
      idxs = None
  return idxs

def to_float4(x:List[Token]) -> Optional[Token]:
  if all_same(x): return x[0]
  if all_same([y.name for y in x]) and all(y.dtype == dtypes._float4 and y.offset == i for i,y in enumerate(x)):
    return Token(x[0].name, dtypes._float4)
  return None

def get_grouped_maybe_float4(*values:List[Token], grouping_allowed=True):
  assert all_same([len(x) for x in values]), f"all values are not the same length {values}"
  # these use accumulators, we can only fold if the acc is a float4
  idxs = get_grouped_float4_idxs(values[-1]) if grouping_allowed else None
  if idxs is not None:
    new_idxs = []
    new_values = []
    for i in range(0, len(idxs), 4):
      nv = [to_float4([v[j] for j in idxs[i:i+4]]) for v in values]
      if any(x is None for x in nv): break
      new_idxs.append(idxs[i:i+4])
      new_values.append(nv)
    if len(new_values) == len(idxs)//4:
      return zip(new_idxs, new_values)
  return zip([[i] for i in range(len(values[0]))], zip(*values))

# TODO: generic visitor pattern?
def expand_node(idx:Node) -> List[Node]:
  if isinstance(idx, Variable):  return [idx] if idx.expr is not None else [Variable.num(j) for j in range(idx.min, idx.max+1)]
  if isinstance(idx, NumNode): return [idx]
  if isinstance(idx, MulNode): return [x*idx.b for x in expand_node(idx.a)]
  if isinstance(idx, SumNode): return [Variable.sum(list(it)) for it in itertools.product(*[expand_node(x) for x in idx.nodes])]
  raise NotImplementedError(idx)

def expand_idxs(idxs:Sequence[Node]) -> Iterator[Tuple[Node, ...]]:
  for x in itertools.product(*[expand_node(idx) for idx in idxs[::-1]]):
    yield x[::-1]

class MemOp(NamedTuple):
  i: int
  idx: Variable
  valid: Variable

class UOp(NamedTuple):
  uop: UOps
  out: Optional[Token]
  vin: List[Token]
  arg: Any
  def __repr__(self): return f"{str(self.uop):20s}: {str(self.out) if self.out is not None else '':25s} {str(self.vin):32s} {self.arg}"

class Linearizer:
  supports_float4: bool = False
  supports_float4_alu: bool = False

  def __init__(self, ast:LazyOp, output_buffer:LazyBuffer):
    # NOTE: if there's a RESHAPE, we skip it. the output shape is set from the reduce op or a latebuf
    self.ast = ast.src[0] if ast.op is MovementOps.RESHAPE else ast

    # get the output buffers
    self.bufs = [output_buffer] + dedup(ast.buffers)

    # key for lookup in cache (can change, str might not be right)
    # bufs are needed because kernels like f(x) = x + x and f(x, y) = x + y have the same str(ast), but are different kernels.
    # mapping the buffers to integers is required because a-b != b-a (and how would you tell a and b apart?)
    self.key = (ast.map_buffers({x:i for i,x in enumerate(self.bufs)}).key, tuple([x.key for x in self.bufs]))

  def process(self) -> None:
    if hasattr(self, "sts"): return   # already processed

    # fetch lazyop info
    self.info: FlopCounter = get_lazyop_info(cast(LazyOp, self.ast))
    self.mem_estimate: int = sum(x.dtype.itemsize*(x.realized.size if x.realized is not None else prod(x.shape)) for x in self.bufs if x is not None)

    # there's only allowed to be one reduceop
    reduceops = [x for x in self.ast.get_lazyops() if x.op in ReduceOps]
    assert len(dedup(reduceops)) <= 1, "max one reduce op in an ast"
    self.reduceop = reduceops[0] if reduceops else None

    # get earlybufs, before the one reduce op
    self.earlybufs = dedup(self.reduceop.buffers) if self.reduceop else []

    # create new shapetrackers inside this kernel, we will permute them
    self.sts: List[ShapeTracker] = [x.st for x in self.bufs]
    for st in self.sts: st = ShapeTracker.simplify(tuple(st))

    # make the output buffer shape correct in here
    self.sts[0] = ShapeTracker.reshape(self.sts[0], self.info.shape)
    self.full_buf_index: int = self.bufs.index(self.earlybufs[0]) if self.earlybufs else 0

    # move all reduce axes to the end
    reduce = list(enumerate(zip(self.full_shape, self.sts[0][-1].shape)))
    permute = tuple([i for i,(s,n) in reduce if s == n] + [i for i,(s,n) in reduce if s != n])
    self.reshape_and_permute(None, permute)

    # parameters
    self.group_for_reduce: List[int] = []
    self.upcasted: int = 0
    self.local_dims: int = 0
    self.local_alias: Dict[int, LocalBuffer] = {}
    self.use_tensor_cores: bool = False
    self.exclude_local_upcast: int = 0

    # group simplifies
    self.simplify_ones()
    self.simplify_merge_adjacent()

    # print early
    if DEBUG >= 5: self.printbufs("early")

  def shape_offsets(self, i): return itertools.product(*[list(range(s)) for s in self.sts[i][-1].shape[self.shape_len-self.upcasted:][::-1]]) if self.upcasted > 0 else [tuple()]
  def float4_axis(self, i): return [x-(self.shape_len-self.upcasted) for x in ShapeTracker.unit_stride_axes(self.sts[i]) if x >= self.shape_len-self.upcasted and self.sts[i][-1].shape[x]%4 == 0]

  def upcasted_axis(self, i):
    return list(zip(self.sts[i][-1].shape[self.shape_len-self.upcasted:],
                    ShapeTracker.real_strides(self.sts[i])[self.shape_len-self.upcasted:],
                    [x!=y for x,y in zip(self.sts[0][-1].shape[self.shape_len-self.upcasted:], self.full_shape[self.shape_len-self.upcasted:])]))

  # TODO: is there a better way to write this?
  def acc_offsets(self, i):
    if self.upcasted == 0: return [0]
    upcasted_i = self.upcasted_axis(i)
    acc_strides = [x*(1-upcasted_i[::-1][i][2]) for i,x in enumerate(strides_for_shape(tuple([1 if r else s for s,_,r in upcasted_i[::-1]])))]
    return [sum(t) for t in itertools.product(*[[y*acc_strides[i] for y in range(x[0])] for i,x in enumerate(upcasted_i[::-1])])]

  def get_upcast_dim(self, i) -> List[int]:
    should_upcast = self.supports_float4 and (self.bufs[i].dtype in [dtypes.float32, dtypes.float16] or isinstance(self.bufs[i].dtype, ImageDType))
    return [x for x in ShapeTracker.unit_stride_axes(self.sts[i]) if should_upcast and x >= self.shape_len-self.upcasted and self.sts[i][-1].shape[x] == 1]

  def global_load(self, i:int, idxs:Sequence[VariableOrNum], const=None) -> List[Token]:
    expanded_nodes = [expand_node(idx) for idx in idxs]
    _idxs = [x[::-1] for x in itertools.product(*expanded_nodes[::-1])]
    upcast_dim = self.get_upcast_dim(i)

    amt = 1
    if len(upcast_dim) == 1 and len(expanded_nodes[upcast_dim[0]]) in [4,2]:
      dim, amt = upcast_dim[0], len(expanded_nodes[upcast_dim[0]])

    cache: Dict[str, Token] = {}
    ret = []

    for _idx in _idxs:
      if amt > 1:
        idx, valid = ShapeTracker.expr_idxs(tuple(self.sts[i]), (_idx[:upcast_dim[0]] + (Variable.num(0),) + _idx[upcast_dim[0]+1:]))
        localtype = dtypes._float4 if amt == 4 else dtypes._float2
        if idx.render() != ((idx//amt)*amt).render():
<<<<<<< HEAD
          idx, valid = ShapeTracker.expr_idxs(tuple(self.sts[i]), tuple(_idx))
          localtype = dtypes.float
      else:
        idx, valid = ShapeTracker.expr_idxs(self.sts[i], tuple(_idx))
        localtype = dtypes.float
=======
          idx, valid = self.sts[i].expr_idxs(_idx)
          localtype = dtypes.float32
      else:
        idx, valid = self.sts[i].expr_idxs(_idx)
        localtype = dtypes.float32
>>>>>>> 9c135c94
      key = f"{localtype}{idx.render()}{valid.render()}"
      if key not in cache:
        if isinstance(self.bufs[i].dtype, ImageDType): idx = to_image_idx(self.bufs[i].dtype.shape, idx, valid)
        cache[key] = self.uop(UOps.LOAD, Token(f"val{mnum(i)}_{len(cache)}", localtype), [], MemOp(i, idx, valid)) if const is None else \
                     self.uop(UOps.CONST, Token(f"acc{mnum(i)}_{len(cache)}", localtype), [], const)
      ret.append(Token(cache[key].name, cache[key].dtype, expanded_nodes[dim].index(_idx[dim])) if localtype != dtypes.float else cache[key])
    return ret

  def global_store(self, i, idxs:List[VariableOrNum], store:List[Token], ssa) -> None:
    expanded_nodes = [expand_node(idx) for idx in idxs]
    _idxs = [x[::-1] for x in itertools.product(*expanded_nodes[::-1])]
    upcast_dim = self.get_upcast_dim(i)

    store_offset = dict(zip(_idxs, store))

    # float4 grouping
    if len(upcast_dim) == 1 and len(expanded_nodes[upcast_dim[0]]) in [2,4]:
      grouped_store_offset = defaultdict(list)
      for k in store_offset:
        _idx = k[:upcast_dim[0]] + (expanded_nodes[upcast_dim[0]][0],) + k[upcast_dim[0]+1:]
        grouped_store_offset[_idx].append(store_offset[k])
      store_offset_new = {}
      for k,out_tokens in grouped_store_offset.items():
        amt = len(out_tokens)
        idx, valid = ShapeTracker.expr_idxs(self.sts[i], tuple(k))
        assert idx.render() == ((idx//amt)*amt).render(), "float4 stores are always aligned"
        assert valid.min == 1, "stores are always valid"
        if all_same([x.name for x in out_tokens]) and tuple(range(amt)) == tuple(x.offset for x in out_tokens):
          store_offset_new[k] = Token(out_tokens[0].name, dtypes._float4 if amt == 4 else dtypes._float2)
        else:
          store_offset_new[k] = self.uop(UOps.CAST, ssa("alu", dtypes._float4 if amt == 4 else dtypes._float2), out_tokens)
      store_offset = store_offset_new

    for idx, var in store_offset.items():
      idx, valid = ShapeTracker.expr_idxs(tuple(self.sts[i]), tuple(idx))
      if isinstance(self.bufs[i].dtype, ImageDType): idx = to_image_idx(self.bufs[i].dtype.shape, idx, valid)
      self.uop(UOps.STORE, None, [var], MemOp(i, idx, valid))


  def linearize(self):
    # uops
    self.uops: List[UOp] = []
    self.saved_exprs: Dict[LazyOp, List[Token]] = dict()

    # add a local buffer for multistage reduce
    if self.group_for_reduce:
      # TODO: the strides of this can be controlled
      self.sts.append((View(tuple([1] * self.first_reduce + self.group_for_reduce + [1] * (self.shape_len - self.upcasted - len(self.group_for_reduce) - self.first_reduce) + [x[0] for x in self.upcasted_axis(0)])),))
      self.bufs.append(LocalBuffer("temp", ShapeTracker.size(self.sts[-1])))
      self.uop(UOps.DEFINE_LOCAL, None, [], ("temp", ShapeTracker.size(self.sts[-1])))

    # define local buffers
    for lb in self.local_alias.values():
      self.uop(UOps.DEFINE_LOCAL, None, [], (lb.name, ShapeTracker.size(self.sts[self.bufs.index(lb)])))

    # print
    if DEBUG >= 3: self.printbufs()

    # kernel name (before late upcast)
    self.function_name = ("r_" if self.reduceop else "E_") + '_'.join([str(x) for x in self.full_shape])
    self.display_name = ("r_" if self.reduceop else "E_") + colored('_', 'BLACK').join([colored(str(x), c) for x,c in zip(self.full_shape, self.colors())])

    # parse AST
    loaded_buffers = {}
    acc = []

    # ssa
    _ssa:DefaultDict[str,int] = defaultdict(int)
    def ssa(name, ltype=dtypes.float) -> Token:
      _ssa[name] += 1
      return Token(f"{name}{_ssa[name]-1}", ltype)

    # global loop
    global_idxs = [Variable(f"gidx{i}", 0, self.full_shape[i]-1) for i in range(0, self.first_reduce-self.local_dims)]
    self.uop(UOps.LOOP, None, [], (global_idxs, "global"))

    # local loop
    local_idxs = [Variable(f"lidx{i}", 0, self.full_shape[i]-1) for i in range(self.first_reduce-self.local_dims, self.first_reduce+len(self.group_for_reduce))]
    self.uop(UOps.LOOP, None, [], (local_idxs, "local"))

    # upcast indexes
    full_upcast_idxs = [Variable(None, 0, s-1) for s in self.full_shape[self.shape_len-self.upcasted:]]
    upcast_idxs = [Variable(None, 0, s-1) for s in self.output_shape[self.shape_len-self.upcasted:]]

    # reduce op
    fake_reduce_idxs = []
    if self.reduceop is not None:
      # define indexes
      reduce_idxs = [Variable(f"ridx{i}", 0, self.full_shape[i]-1) for i in range(self.first_reduce+len(self.group_for_reduce), self.shape_len-self.upcasted)]
      fake_reduce_idxs = [x*0 for x in reduce_idxs]

      # define accumulator
      acc = self.global_load(0, global_idxs+local_idxs+fake_reduce_idxs+upcast_idxs, {ReduceOps.SUM: 0.0, ReduceOps.MAX: -math.inf}[cast(ReduceOps, self.reduceop.op)])

      # reduce loop
      self.uop(UOps.LOOP, None, [], (reduce_idxs, "reduce"))

      # barrier for fast GEMM
      if self.use_tensor_cores: self.uop(UOps.BARRIER, None, [], ())

      # compute local aliases
      locals_to_store = []
      for i in self.local_alias:
        strides = self.sts[i].real_strides()
        extra_locals = [lidx for lidx,st in zip(local_idxs[self.exclude_local_upcast:], strides[len(global_idxs)+self.exclude_local_upcast:self.first_reduce]) if st == 0]
        this_upcast_idxs: List[Node] = []
        for j,v in enumerate(full_upcast_idxs):
          if strides[len(global_idxs)+len(local_idxs)+len(reduce_idxs)+j] == 0:
            if DEBUG >= 4: print("upcasting stride 0")
            this_upcast_idxs.append(Variable.num(0))
          elif (elc:=[el for el in extra_locals if v.min == el.min and v.max == el.max]):
            if DEBUG >= 4: print(f"upcasting matched stride {elc[0]}")
            this_upcast_idxs.append(elc[0])
            extra_locals.remove(elc[0])
          elif (elc:=[el for el in extra_locals if v.min == el.min and (v.max+1)%(el.max+1) == 0]):
            tacc = Variable.num(0)
            rem = v.max+1
            while len(elc) and rem%(elc[0].max+1) == 0:
              if DEBUG >= 4: print(f"upcasting partial stride {rem} {elc[0]} left: {elc[1:]}")
              rem = rem//(elc[0].max+1)
              tacc += (elc[0] * rem)
              extra_locals.remove(elc[0])
              elc = [el for el in extra_locals if v.min == el.min and rem%(el.max+1) == 0]
            if DEBUG >= 4 and rem > 1: print(f"failed upcasting partial stride {rem} extra locals {extra_locals}")
            this_upcast_idxs.append(tacc + Variable(None, 0, rem-1))
          else:
            if DEBUG >= 4: print(f"failed upcasting stride {v} extra locals {extra_locals}")
            this_upcast_idxs.append(v)
        idxs = global_idxs+local_idxs+reduce_idxs+this_upcast_idxs
        ll = self.global_load(i, idxs)
        locals_to_store.append((self.bufs.index(self.local_alias[i]), idxs, ll))

      # copy in any global buffers
      if self.use_tensor_cores:
        i = 0
        for y0,y1 in zip(locals_to_store[1][2][::2], locals_to_store[1][2][1::2]):
          for x0,x1 in zip(locals_to_store[0][2][::2], locals_to_store[0][2][1::2]):
            self.uop(UOps.WMMA, None, [x0, x1, y0, y1, acc[i], acc[i+1]], ())
            i += 2
      else:
        if locals_to_store:
          self.uop(UOps.BARRIER, None, [], ())
          for i, idxs, ll in locals_to_store: self.global_store(i, idxs, ll, ssa)
          self.uop(UOps.BARRIER, None, [], ())

        # load earlybufs
        loaded_buffers.update({b:self.global_load(self.bufs.index(self.local_alias[i]) if i in self.local_alias else i, global_idxs+local_idxs+reduce_idxs+full_upcast_idxs) for i,b in enumerate(self.bufs) if b in self.earlybufs and i != 0})

        # run early AST (with reduce)
        self.ast_parse(self.reduceop, [acc[off] for off in self.acc_offsets(self.full_buf_index)], loaded_buffers, ssa, do_reduce=True)

      # end the reduce loop
      self.uop(UOps.ENDLOOP, None, [], (reduce_idxs, "reduce"))

      # end the local loop, do the local reduce
      if self.group_for_reduce:
        fake_global_idxs = [x*0 for x in global_idxs]
        self.global_store(-1, fake_global_idxs+local_idxs+fake_reduce_idxs+upcast_idxs, acc, ssa)  # store accumulators
        self.uop(UOps.BARRIER, None, [], ())
        self.uop(UOps.ENDLOOP, None, [], (local_idxs, "local"))

        # local indexs are over, 0 them out
        local_idxs = [x*0 for x in local_idxs]

        # if any group_for_reduce items aren't reduces, upcast them here
        for j in self.upcast_in_mid_reduce_axes:
          self.reshape_and_permute(None, [i for i in range(self.shape_len) if i != j] + [j])
          self.upcast()
          self.group_for_reduce.pop()
          local_idxs = local_idxs[:-1]
          # regenerate upcast_idxs
          upcast_idxs = [Variable(None, 0, s-1) for s in self.output_shape[self.shape_len-self.upcasted:]]

        # NOTE: this structure is the same as the reduce op above

        # define late accumulator
        acc = self.global_load(-1, fake_global_idxs+local_idxs+fake_reduce_idxs+upcast_idxs, {ReduceOps.SUM: 0.0, ReduceOps.MAX: -math.inf}[cast(ReduceOps, self.reduceop.op)])

        # late reduce loop
        end_local_idxs = [Variable(f"tidx{i}", 0, self.full_shape[i]-1 if i >= self.first_reduce else 0) for i in range(0, self.first_reduce+len(self.group_for_reduce))]
        self.uop(UOps.LOOP, None, [], (end_local_idxs, "late_reduce"))

        # load localbufs
        loaded_buffers["LOCAL_BUFFER"] = self.global_load(-1, end_local_idxs+fake_reduce_idxs+upcast_idxs)

        # there's no AST here (and there's no shape for the reduce LazyOp)
        self.ast_parse(LazyOp(self.reduceop.op, ("LOCAL_BUFFER",)), [acc[off] for off in self.acc_offsets(-1)], loaded_buffers, ssa, do_reduce=True) # type: ignore

        # end the late reduce loop
        self.uop(UOps.ENDLOOP, None, [], (end_local_idxs, "late_reduce"))

    # load latebufs
    loaded_buffers.update({b:self.global_load(i, global_idxs+local_idxs+fake_reduce_idxs+upcast_idxs) for i,b in enumerate(self.bufs) if b not in self.earlybufs and i != 0 and b.__class__ is not LocalBuffer})

    # run late AST
    val = self.ast_parse(self.ast, acc, loaded_buffers, ssa)

    # store
    self.global_store(0, global_idxs+local_idxs+fake_reduce_idxs+upcast_idxs, val, ssa)

    if not self.group_for_reduce:
      # end the global+local loop
      self.uop(UOps.ENDLOOP, None, [], (global_idxs+local_idxs, "global+local"))
    else:
      # end the global loop
      self.uop(UOps.ENDLOOP, None, [], (global_idxs, "global"))

  _OT = TypeVar("_OT")
  def uop(self, uop:UOps, out:_OT, vin:List[Token], arg:Any=None) -> _OT:
    self.uops.append(UOp(uop, cast(Optional[Token], out), vin, arg))
    if DEBUG >= 4: print(self.uops[-1])
    return out

  def ast_parse(self, x, acc, loaded_buffers, ssa, do_reduce=False) -> List[Token]:
    if x.__class__ is not LazyOp: return loaded_buffers[x]
    if x.op in [UnaryOps.NOOP, UnaryOps.CAST]: return self.ast_parse(x.src[0], acc, loaded_buffers, ssa)  # cast isn't an ALU op
    if x.op in ReduceOps and not do_reduce: return acc
    # MULACC fusion. TODO: this is copied from Interpreted
    if x.op is ReduceOps.SUM and x.src[0].__class__ is LazyOp and x.src[0].op is BinaryOps.MUL:
      x = LazyOp(FusedOps.MULACC, x.src[0].src, x.arg)
    if x.op is ReduceOps.SUM and x.src[0].__class__ is LazyOp and x.src[0].op is UnaryOps.CAST and x.src[0].src[0].__class__ is LazyOp and x.src[0].src[0].op is BinaryOps.MUL:
      x = LazyOp(FusedOps.MULACC, x.src[0].src[0].src, x.arg)
    if x.op in {BinaryOps.ADD, BinaryOps.MUL}:
      # Reorder sources to put constants first so get_grouped_maybe_float4 can fold the op
      srcs = sorted(x.src, key=lambda x: (x.realized.__class__ is not RawConst) if x.__class__ is LazyBuffer else 0)
      x.src = tuple(srcs)
    if x not in self.saved_exprs:
      values = [self.ast_parse(v, acc, loaded_buffers, ssa) for v in x.src]
      if x.op.__class__ in {ReduceOps, FusedOps}:
        ret = [(idx, self.uop(UOps.ALU, val[-1], list(val), {ReduceOps.SUM:BinaryOps.ADD, ReduceOps.MAX:BinaryOps.MAX, FusedOps.MULACC:FusedOps.MULACC}[x.op])) for idx, val in get_grouped_maybe_float4(*values, acc, grouping_allowed=self.supports_float4_alu)]
      else:
        ret = [(idx, self.uop(UOps.ALU, ssa('alu', dtypes._float4) if any(x.dtype == dtypes._float4 and x.offset is None for x in val) else ssa('alu'), list(val), x.op)) for idx, val in get_grouped_maybe_float4(*values, grouping_allowed=self.supports_float4_alu and x.op!=BinaryOps.CMPEQ)]
      ordered_ret: List[Optional[Token]] = [None]*len(values[0])
      # scatter
      for i,j in ret:
        for o,k in enumerate(i):
          ordered_ret[k] = Token(j.name, j.dtype, o) if j.dtype == dtypes._float4 else j
      assert all(isinstance(x, Token) for x in ordered_ret), "some tokens didn't get scattered?"
      self.saved_exprs[x] = cast(List[Token], ordered_ret)
    return self.saved_exprs[x]

  @property
  def first_reduce(self) -> int: return [x!=y for x,y in zip(self.sts[0][-1].shape[:self.shape_len-self.upcasted]+(0,), self.full_shape[:self.shape_len-self.upcasted]+(1,))].index(True)

  @property
  def output_shape(self) -> Tuple[int, ...]: return self.sts[0][-1].shape

  @property
  def full_shape(self) -> Tuple[int, ...]: return self.sts[self.full_buf_index][-1].shape

  @property
  def full_unupcasted_shape(self) -> Tuple[int, ...]: return self.full_shape[:self.shape_len-self.upcasted]

  @property
  def shape_len(self) -> int: return len(self.sts[0][-1].shape)

  @property
  def upcast_in_mid_reduce_axes(self) -> List[int]: return [j for j in range(self.first_reduce, self.first_reduce+len(self.group_for_reduce)) if self.full_shape[j] == self.sts[0][-1].shape[j]]

  # there's seven chunks of the shape
  # blue   -- global dims
  # cyan   -- local dims
  #  *** self.first_reduce
  # green  -- reduce-local dims
  # white  -- reduce-late upcasted dim (self.upcast_in_mid_reduce_axes)
  # red    -- reduce loops
  #  *** self.upcasted
  # purple -- reduce upcasted
  # yellow -- normal upcasted dimensions
  def colors(self) -> List[str]:
    # up to first_reduce, they are all global (blue)
    colors = ["blue"] * (self.first_reduce-self.local_dims)
    # except the local_dims, these are non-reduce locals (cyan)
    colors += ["cyan"] * (self.local_dims)
    # between first_reduce and first_reduce + group_for_reduce, they are either local (cyan), or late upcasted (green)
    colors += ["white" if i in self.upcast_in_mid_reduce_axes else "green" for i in range(self.first_reduce, self.first_reduce + len(self.group_for_reduce))]
    # between first_reduce + group_for_reduce and upcasted, they are reduce (red)
    colors += ["red"] * ((self.shape_len-self.upcasted) - (self.first_reduce + len(self.group_for_reduce)))
    # upcasted dimensions are reduce (magenta) or normal (yellow)
    colors += ["magenta" if self.full_shape[i] != self.sts[0][-1].shape[i] else "yellow" for i in range(self.shape_len-self.upcasted, self.shape_len)]
    assert len(colors) == self.shape_len, "colors size mismatch"
    return colors

  def colored_shape(self) -> str: return ' '.join(colored(f"{s:4d}", color) for s,color in zip(self.full_shape, self.colors()))
  def printbufs(self, prefix=""):
    for i,st in enumerate(self.sts):
      print(prefix, f"{i:3d} {str(self.bufs[i].realized) if self.bufs[i].realized is not None else str(self.bufs[i]):47s}", st)
    print(self.colored_shape())

  # ******************** base simplifiers ********************

  # apply reshape and permute to all shapetrackers
  def reshape_and_permute(self, new_shape_fxn, axis):
    for i in range(len(self.sts)):
      if new_shape_fxn is not None: 
        self.sts[i] = ShapeTracker.reshape(self.sts[i], tuple(new_shape_fxn(self.sts[i][-1].shape)))
      if axis is not None: 
        self.sts[i] = tuple(self.sts[i][:-1]) + (ShapeTracker.permute(self.sts[i][-1], tuple(axis)),)

  # drops the final dimension
  def upcast(self):
    assert self.full_shape[-1] != 1, "can't upcast a dimension with size 1"
    self.upcasted += 1

  # axis : the axis to pull from
  # amount : the amount to take
  # top : if you want to pull that amount from the top
  # insert_before : place to insert the new stuff
  def shift_to(self, axis, amount, top=False, insert_before=None):
    if insert_before is None: insert_before = self.shape_len
    move_axis = axis if top else axis+1
    if move_axis < insert_before: insert_before += 1
    self.reshape_and_permute(
      lambda x: list(x[0:axis]) + (([amount, x[axis]//amount] if top else [x[axis]//amount, amount]) if x[axis] > 1 else [1,1]) + list(x[axis+1:]),
      [i for i in range(insert_before) if i != move_axis] + [move_axis] + [i for i in range(insert_before, self.shape_len+1) if i != move_axis])

  # ******************** complex simplifiers ********************

  def simplify_ones(self):
    # remove places where the shape is all ones
    # TODO: this should be factored in to multi shape stride
    if self.shape_len == 0: return
    all_ones = [all(st[-1].shape[i]==1 for st in self.sts) for i in range(self.shape_len)]
    # keep at least 1 one
    if all(all_ones): all_ones[-1] = False
    self.reshape_and_permute(lambda shape: [x for i,x in enumerate(shape) if not all_ones[i]], None)

  def simplify_merge_adjacent(self):
    if self.shape_len == 0: return 
    shapes, strides = [x[-1].shape for x in self.sts], [ShapeTracker.real_strides(x) for x in self.sts]

    # merge dimensions if we can, multi get_shape_strides
    # TODO: does this always preserve the reduce dimension, NO
    # TODO: move this into shapetracker, with tests!
    rets = [[(shapes[j][0], strides[j][0])] for j in range(len(shapes))]
    for i in range(1, len(shapes[0])):
      can_merge = []
      for j in range(len(shapes)):
        # TODO: added the always mergeability of 1s, is this right? if so, add to shapetracker in the 1 case
        can_merge.append(strides[j][i] is not None and ((strides[j][i] != 0 and rets[j][-1][1] == shapes[j][i]*cast(int, strides[j][i])) or (strides[j][i] == 0 and rets[j][-1][1] == 0)))
      # more can merge than this
      mergeable = all(can_merge) and i != self.first_reduce
      for j in range(len(shapes)):
        if mergeable: rets[j][-1] = (rets[j][-1][0] * shapes[j][i], strides[j][i])
        else: rets[j].append((shapes[j][i], strides[j][i]))

    # do the reshapes
    for i,x in enumerate(rets): self.sts[i] = ShapeTracker.reshape(self.sts[i], tuple([y[0] for y in x]))


  # ******************** GPU simplifiers ********************

  def required_optimizations(self, early_only=False):
    for buf_index,buf in enumerate(self.bufs):
      unit_stride_axes_mul_4 = [i for i in ShapeTracker.unit_stride_axes(tuple(self.sts[buf_index]), ignore_valid=True) if self.sts[buf_index][-1].shape[i]%4 == 0]
      if (not early_only or buf in self.earlybufs) and self.bufs[buf_index].dtype.__class__ is ImageDType:
        assert len(unit_stride_axes_mul_4) >= 1, f"needs a unit stride axis in {self.bufs[buf_index]}"
        if all(x < (self.shape_len-self.upcasted) for x in unit_stride_axes_mul_4) and unit_stride_axes_mul_4[0] not in self.upcast_in_mid_reduce_axes:
          self.shift_to(unit_stride_axes_mul_4[0], 4)
          self.upcast()

  def limit_global_dims(self, limit):
    # sometimes, there's more dimensions than len(self.lang.gid).
    # compact all the dimensions into the first
    # NOTE: this might make multiview shapetrackers
    if limit and (self.first_reduce-self.local_dims) > limit:
      num_to_merge = ((self.first_reduce-self.local_dims) - limit)+1
      self.reshape_and_permute(lambda x: (prod(x[0:num_to_merge]),)+x[num_to_merge:], None)
      if DEBUG >= 3: print("reshaped to", self.full_shape, "due to too many global dimensions")

  def alias_buffer(self, i, pattern):
    assert len(pattern) == len(self.sts[i][-1].shape), f"must include a pattern for each shape {pattern} {self.sts[i][-1].shape}"

    bst = 1
    real_strides = self.sts[i].real_strides()
    shp, stride = [(s if p != 0 else 1) for s,p in zip(self.sts[i][-1].shape, pattern)], [0]*len(pattern)
    for priority in range(1, max(pattern)+1):  # priority. 0 is non local and ignored
      for j,p in enumerate(pattern):
        if priority == p and real_strides[j] != 0:
          stride[j] = bst
          bst *= shp[j]

    self.sts.append(ShapeTracker(tuple(shp), [View(tuple(shp), tuple(stride))]))
    self.bufs.append(LocalBuffer(name=f"ldata{i}", size=self.sts[-1].size()))
    if DEBUG >= 4: print("aliasing buffer", self.sts[i])
    self.local_alias[i] = self.bufs[-1]

  def hand_coded_optimizations(self):
    if getenv("NOOPT"): return

    # if there's images in the earlybufs, we have to make an axis the 4 loading one
    self.required_optimizations(early_only=True)

    # simplify
    self.simplify_ones()

    # should use tensor cores?
    # first, confirm it's a straightforward mulacc on a device with real locals
    tensor_cores_allowed = getenv("TC", 1) != 0 and (getenv("TC", 1) == 2 or (self.bufs[0].device == "METAL" and getenv("CI", "") != "true"))
    if tensor_cores_allowed and self.reduceop and self.reduceop.op is ReduceOps.SUM and \
       isinstance(self.reduceop.src[0], LazyOp) and self.reduceop.src[0].op is BinaryOps.MUL and \
       isinstance(self.reduceop.src[0].src[0], LazyBuffer) and isinstance(self.reduceop.src[0].src[1], LazyBuffer) and hasattr(self, 'lang') and len(self.lang.lid):
      buf0 = self.bufs.index(self.reduceop.src[0].src[0])
      buf1 = self.bufs.index(self.reduceop.src[0].src[1])
      buf0_strides = self.sts[buf0].real_strides()
      buf1_strides = self.sts[buf1].real_strides()
      axis_buf0 = [(i,self.full_shape[i],buf1_strides[i]) for i,s in enumerate(buf0_strides) if s == 0 and self.full_shape[i]%8 == 0]
      axis_buf1 = [(i,self.full_shape[i],buf0_strides[i]) for i,s in enumerate(buf1_strides) if s == 0 and self.full_shape[i]%8 == 0]
      if axis_buf0 and axis_buf1 and self.full_shape[self.first_reduce]%8 == 0 and (self.shape_len-self.first_reduce) == 1:
        if DEBUG >= 3: print("TENSOR CORES", axis_buf0, axis_buf1)
        self.use_tensor_cores = getenv("TC", 1) == 1  # TC=2 will do the shape ops without the WMMA

        # TODO: select axis in smart way
        s0, s1 = axis_buf0[-1][0], axis_buf1[-1][0]
        global_count = self.first_reduce

        # upcast first
        if self.full_shape[self.first_reduce] > 8: self.shift_to(self.first_reduce, 8)
        self.upcast()

        # 2 locals
        self.shift_to(s1, 8, insert_before=self.first_reduce)  # axis 2
        self.shift_to(s0, 8, insert_before=self.first_reduce)  # axis 3

        # permuted+upcast for tensor cores
        self.shift_to(global_count, 4, insert_before=self.first_reduce)
        self.shift_to(global_count+1, 4, insert_before=self.first_reduce)
        self.shift_to(self.first_reduce-1, 2)
        self.upcast()

        # final global upcast
        for ax in [s1, s0]:
          for upc in [4,3,2]:
            if self.full_shape[ax]%upc == 0:
              self.shift_to(ax, upc)
              self.upcast()
              break

        # alias buffer
        self.local_dims = self.first_reduce - global_count
        alias_pattern = [0]*global_count + [2] * self.local_dims + [0] * (self.shape_len-self.upcasted-self.first_reduce) + [1,1] + [3] * (self.upcasted-2)
        self.alias_buffer(buf0, alias_pattern)
        self.alias_buffer(buf1, alias_pattern)

        # very late upcast to run group at the same time. only if actually using real tensor cores, otherwise local isn't a simdgroup
        if self.use_tensor_cores and self.full_shape[s0] % 2 == 0:
          self.shift_to(s0, 2, insert_before=self.first_reduce-self.local_dims)
          self.local_dims += 1
          self.exclude_local_upcast += 1

        # early exit
        return

    # are we grouping? (requires local shape support)
    if not self.float4_axis(0) and self.first_reduce <= 2 and self.first_reduce + 1 <= self.shape_len and prod(self.sts[0][-1].shape[:self.first_reduce]) <= 2048:
      # TODO: use 1024 if it's allowed in a smarter way
      for sz in (([256, 16]) if prod(self.sts[0][-1].shape[:self.first_reduce]) <= 32 else [16]):
        if all(st[-1].shape[self.first_reduce] % sz == 0 or st[-1].shape[self.first_reduce] == 1 for st in self.sts):
          self.shift_to(self.first_reduce, sz, top=True, insert_before=self.first_reduce + len(self.group_for_reduce))
          self.group_for_reduce.append(sz)
          break

    # are we upcasting in mid reduce? (only for images)
    if self.bufs[0].dtype.name.startswith('image') and not self.float4_axis(0) and self.group_for_reduce and self.first_reduce <= 2 and prod(self.sts[0][-1].shape) > 1:
      axes = ShapeTracker.unit_stride_axes(tuple(self.sts[0]))
      assert len(axes) == 1, f"wrong number of stride 1 axis : {axes}"
      if self.sts[0][-1].shape[axes[0]]%4 == 0:
        self.shift_to(axes[0], 4, insert_before=self.first_reduce + len(self.group_for_reduce))   # insert at the end of the grouped axis
        self.group_for_reduce.append(4)

    # now do everything required
    self.required_optimizations()

    # simplify (sets first_reduce)
    self.simplify_ones()

    # use more opencl indexing if the output buffer is an image and we have room
    if self.bufs[0].dtype.name.startswith('image') and self.first_reduce+len(self.group_for_reduce) < 3:
      base_shape = self.bufs[0].dtype.shape
      if (base_shape[0]*base_shape[1]) % self.sts[0][-1].shape[0] == 0 and self.sts[0][-1].shape[0]//base_shape[0] != 0:
        if DEBUG >= 4: print("split opencl", base_shape, self.sts[0][-1].shape)
        self.reshape_and_permute(lambda x: [base_shape[0], x[0]//base_shape[0]]+list(x[1:]), None)
        self.simplify_ones()

    # no more opt if we are grouping
    if self.group_for_reduce: return

    # **** below this line need to be optional and benchmarked ****

    # potentially do more upcasts of non reduce axes based on a heuristic
    upcasted_axis = set()
    while prod(self.sts[0][-1].shape[:self.first_reduce]) >= 1024:
      xb_choices = []
      for axis, upcast_amount in itertools.product(range(self.first_reduce), [3,4]):   # consider all the non reduce axes, and a 3 or 4 reduce
        # if we haven't upcasted it, it mods, and some buffer has stride 0 on axis while having no stride 0 in the upcasted axis already
        if axis not in upcasted_axis and self.full_shape[axis]%upcast_amount == 0 and any(self.sts[buf_index][-1].strides[axis] == 0 and not any(x[1] == 0 for x in self.upcasted_axis(buf_index)) for buf_index in range(len(self.sts))):
          xb_choices.append((sum(st[-1].strides[axis]>0 for st in self.sts), sum(st[-1].strides[axis] for st in self.sts), axis, upcast_amount))
      if xb_choices:
        xb_choices = sorted(xb_choices)
        if DEBUG >= 4: print(f"float4 merging axis : {xb_choices}")
        self.shift_to(xb_choices[0][2], amount=xb_choices[0][3])
        self.upcast()
        self.simplify_ones()
        upcasted_axis.add(xb_choices[0][2])
      else:
        break

    # if last dim is small(ish) and it's a reduce dim, upcast the reduce (loop unrolling). no simplify needed since it's just an upcast. NOTE: careful, this has broken VALIDHACKS
    if self.first_reduce < (self.shape_len-self.upcasted) and (len(list(self.shape_offsets(self.full_buf_index))) <= 4 or not any(r for _,_,r in self.upcasted_axis(self.full_buf_index))):
      if (s:=self.full_unupcasted_shape[-1]) <= 32:
        self.upcast()
        # if it's small, upcast a second reduce dimension too
        if self.first_reduce < (self.shape_len-self.upcasted) and s <= 3 and self.full_unupcasted_shape[-1] <= 3: self.upcast()
      else:
        for splits in [4]:
          if self.full_unupcasted_shape[-1]%splits == 0:
            self.shift_to(len(self.full_unupcasted_shape)-1, splits, insert_before=len(self.full_unupcasted_shape))
            self.upcast()
            break

    # if nothing at all is upcasted and it's easy to, do an upcast
    # TODO: this is breaking the tests
    for splits in [4]:
      if self.upcasted == 0 and self.full_unupcasted_shape and self.full_unupcasted_shape[-1] % splits == 0:
        self.shift_to(len(self.full_unupcasted_shape)-1, splits, insert_before=len(self.full_unupcasted_shape))
        self.upcast()

    # **** local groups ****

    for axis in range(self.first_reduce - self.local_dims - 1, -1, -1):
      local_size = prod(self.full_shape[self.first_reduce-self.local_dims:self.first_reduce])
      if self.full_shape[axis] == 1: continue
      last_try = self.local_dims == 0 and axis == 0
      if any(st[-1].strides[axis] == 0 for st in self.sts) or last_try:
        for sz in [x for x in (([32] if last_try else []) + [16,8,4,3]) if self.full_shape[axis] % x == 0 and local_size*x <= 128]:
          self.shift_to(axis, sz, insert_before=self.first_reduce-self.local_dims)
          self.local_dims += 1
          break
      if self.local_dims >= 3: break
    self.simplify_ones()
<|MERGE_RESOLUTION|>--- conflicted
+++ resolved
@@ -214,22 +214,14 @@
 
     for _idx in _idxs:
       if amt > 1:
-        idx, valid = ShapeTracker.expr_idxs(tuple(self.sts[i]), (_idx[:upcast_dim[0]] + (Variable.num(0),) + _idx[upcast_dim[0]+1:]))
+        idx, valid = ShapeTracker.expr_idxs(self.sts[i], (_idx[:upcast_dim[0]] + (Variable.num(0),) + _idx[upcast_dim[0]+1:]))
         localtype = dtypes._float4 if amt == 4 else dtypes._float2
         if idx.render() != ((idx//amt)*amt).render():
-<<<<<<< HEAD
-          idx, valid = ShapeTracker.expr_idxs(tuple(self.sts[i]), tuple(_idx))
-          localtype = dtypes.float
+          idx, valid = ShapeTracker.expr_idxs(self.sts[i], tuple(_idx))
+          localtype = dtypes.float32
       else:
         idx, valid = ShapeTracker.expr_idxs(self.sts[i], tuple(_idx))
-        localtype = dtypes.float
-=======
-          idx, valid = self.sts[i].expr_idxs(_idx)
-          localtype = dtypes.float32
-      else:
-        idx, valid = self.sts[i].expr_idxs(_idx)
         localtype = dtypes.float32
->>>>>>> 9c135c94
       key = f"{localtype}{idx.render()}{valid.render()}"
       if key not in cache:
         if isinstance(self.bufs[i].dtype, ImageDType): idx = to_image_idx(self.bufs[i].dtype.shape, idx, valid)
