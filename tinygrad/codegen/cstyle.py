--- conflicted
+++ resolved
@@ -110,17 +110,9 @@
   return f"{{ {prefix} {var.expr} = {xid[min(len(xid), len(args[0]))-1-i]};  /* {var.max+1} */"
 
 def uops_to_cstyle(uops:List[UOp], bufs:List[Union[LocalBuffer,LazyBuffer]], lang:CStyleLanguage) -> Tuple[str, List[int], List[int]]:
-<<<<<<< HEAD
-  prekernel: Set[str] = set()
-  kernel, global_size, local_size, pend_close = [], [], [], None
-
-  bufnames = [b.name if b.__class__ is LocalBuffer else f"data{i}" for i,b in enumerate(bufs)]
-
-=======
   kernel,global_size,local_size,prekernel = [],[],[],[]
   pend_close = None
   bufnames = [b.name if isinstance(b, LocalBuffer) else f"data{i}" for i,b in enumerate(bufs)]
->>>>>>> 9c135c94
   depth = 0
   def kk(s): kernel.append("  "*depth+s)
 
@@ -165,19 +157,11 @@
       kk(f"{vin[4].render()} = c.thread_elements()[0]; {vin[5].render()} = c.thread_elements()[1]; }}")
     elif uop is UOps.CONST:
       assert newvar is not None
-<<<<<<< HEAD
-      kk(f"{newvar.render(True)} = {lang.render_const(args, newvar.dtype)};")
+      kk(f"{lang.generic_var_prefix}{newvar.render(lang.generic_var_prefix == '')} = {lang.render_const(args, newvar.dtype)};")
     elif uop is UOps.ALU:
       assert newvar is not None
-      kk(f"{newvar.render(newvar not in vin)} = {code_for_op[args](*[x.render() for x in vin])};")
+      kk(f"{lang.generic_var_prefix if newvar not in vin else ''}{newvar.render(newvar not in vin and lang.generic_var_prefix == '')} = {lang.code_for_op[args](*[x.render() for x in vin])};")
     elif uop is UOps.LOAD:
-=======
-      kk(f"{lang.generic_var_prefix}{newvar.render(lang.generic_var_prefix == '')} = {lang.render_const(args, newvar.dtype)};")
-    elif uop == UOps.ALU:
-      assert newvar is not None
-      kk(f"{lang.generic_var_prefix if newvar not in vin else ''}{newvar.render(newvar not in vin and lang.generic_var_prefix == '')} = {lang.code_for_op[args](*[x.render() for x in vin])};")
-    elif uop == UOps.LOAD:
->>>>>>> 9c135c94
       assert newvar is not None
       # valids are handled here
       if args.valid.max == 0:
@@ -186,30 +170,19 @@
         val = lang.render_const(bufs[args.i].realized._buf, newvar.dtype)
       else:
         val = lang.render_load(newvar.dtype, bufnames[args.i], bufs[args.i].dtype, args.idx, isinstance(bufs[args.i], LocalBuffer))
-<<<<<<< HEAD
-      if args.valid.min == 0 and args.valid.max == 1: val = f"({args.valid.render(render_cl)}) ? ({val}) : {lang.render_const(0.0, newvar.dtype)}"
-      kk(f"{newvar.render(True)} = {val};")
-    elif uop is UOps.STORE:
-=======
       if args.valid.min == 0 and args.valid.max == 1: val = lang.render_conditional(args.valid.render(render_cl), val, lang.render_const(0.0, newvar.dtype))
       kk(f"{lang.generic_var_prefix}{newvar.render(lang.generic_var_prefix == '')} = {val};")
-    elif uop == UOps.STORE:
->>>>>>> 9c135c94
+    elif uop is UOps.STORE:
       assert args.valid.min == 1, "store must be valid"
       # TODO: instead of dtypes.float, a base type
       kk(lang.render_store(bufnames[args.i], bufs[args.i].dtype, vin[0].render(), vin[0].dtype if vin[0].offset is None else dtypes.float, args.idx, isinstance(bufs[args.i], LocalBuffer)))
     elif uop is UOps.CAST and newvar is not None and newvar.dtype.sz > 1:
       kk(f"{newvar.render(True)} = {lang.render_cast([x.render() for x in vin], newvar.dtype)};")
-<<<<<<< HEAD
     elif uop is UOps.DEFINE_LOCAL:
-      kk(lang.smem_prefix + f"float {args[0]}[{args[1]}];")
-=======
-    elif uop == UOps.DEFINE_LOCAL:
       if lang.external_local_bufs:
         prekernel.append(lang.render_local(args[0], args[1]))
       else:
         kk(lang.render_local(args[0], args[1]))
->>>>>>> 9c135c94
     else:
       raise RuntimeError(f"failed to render {uop}")
 
