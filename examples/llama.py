--- conflicted
+++ resolved
@@ -67,17 +67,12 @@
     self.wv = linear(dim, self.n_kv_heads * self.head_dim, bias=False)
     self.wo = linear(self.n_heads * self.head_dim, dim, bias=False)
 
-<<<<<<< HEAD
-  def prepare_attention(self, x:Tensor, freqs_cis:Tensor) -> Tuple[Tensor, Tensor, Tensor]:
-    xq, xk, xv = [y.reshape(y.shape[0], y.shape[1], self.n_heads, self.head_dim) for y in (self.wq(x), self.wk(x), self.wv(x))]
-=======
   def __call__(self, x:Tensor, cache_k:Tensor, cache_v:Tensor, start_pos:int, freqs_cis:Tensor, mask:Optional[Tensor]) -> Tuple[Tensor, Tensor, Tensor]:
     bsz, seqlen, _ = x.shape
     xq, xk, xv = self.wq(x), self.wk(x), self.wv(x)
     xq = xq.reshape(xq.shape[0], xq.shape[1], self.n_heads, self.head_dim)
     xk = xk.reshape(xk.shape[0], xk.shape[1], self.n_kv_heads, self.head_dim)
     xv = xv.reshape(xv.shape[0], xv.shape[1], self.n_kv_heads, self.head_dim)
->>>>>>> b9feb1b7
     xq, xk = apply_rotary_emb(xq, xk, freqs_cis=freqs_cis)
 
     # kv caching!
@@ -115,21 +110,6 @@
     self.feed_forward = FeedForward(dim, 4*dim, multiple_of, linear, ffn_dim_multiplier)
     self.attention_norm = RMSNorm(dim, norm_eps)
     self.ffn_norm = RMSNorm(dim, norm_eps)
-<<<<<<< HEAD
-    self._pre, self._post = (TinyJit(self.pre), TinyJit(self.post)) if getenv("JIT") else (self.pre, self.post)
-
-  def pre(self, x:Tensor, freqs_cis:Tensor) -> Tuple[Tensor, Tensor, Tensor]:
-    return (y.realize() for y in self.attention.prepare_attention(self.attention_norm(x), freqs_cis))  
-  def post(self, x:Tensor, output:Tensor) -> Tensor:
-    h = x + self.attention.wo(output)
-    return (h + self.feed_forward(self.ffn_norm(h))).realize()
-
-  def __call__(self, x:Tensor, start_pos:int, freqs_cis:Tensor, mask:Optional[Tensor]):
-    # if mask is not None, x's shape is dymanic based on user input and pre/post can't be jitted
-    # inner_attention can't be jitted because it's dynamic based on start_pos
-    output = self.attention.inner_attention(*(self._pre(x, freqs_cis) if mask is None else self.pre(x, freqs_cis)), start_pos, mask)
-    return self._post(x, output) if mask is None else self.post(x, output)
-=======
     self.cache_k, self.cache_v = None, None
 
     self.jitted_attention_norm = TinyJit(lambda x: self.attention_norm(x).realize())
@@ -156,7 +136,6 @@
     self.cache_v = cache_v.reshape(cache_v.shape[0], start_pos+seqlen, cache_v.shape[2], cache_v.shape[3]).realize()
 
     return self.jitted_norm_output(x, output) if do_jit else self.norm_output(x, output)
->>>>>>> b9feb1b7
 
 class Transformer:
   def __init__(self, dim, multiple_of, n_heads, n_layers, norm_eps, vocab_size, linear=Linear, max_batch_size=32, max_seq_len=1024, ffn_dim_multiplier=None, n_kv_heads=None):
@@ -171,15 +150,6 @@
     self.jitted_norm_output = TinyJit(lambda x: self.norm_output(x).realize())
 
   def __call__(self, tokens:Tensor, start_pos:int):
-<<<<<<< HEAD
-    seqlen = tokens.shape[1]
-
-    # get only the part we are using. making it contiguous avoids more kernel calls
-    freqs_cis = self.freqs_cis[:, start_pos:start_pos+seqlen].contiguous().realize()
-    mask = Tensor.full((1, 1, seqlen, start_pos + seqlen), float("-inf"), dtype=dtypes.float32).triu(start_pos+1).realize() if seqlen > 1 else None
-    h = self.tok_embeddings(tokens).sequential([partial(layer, start_pos=start_pos, freqs_cis=freqs_cis, mask=mask) for layer in self.layers])
-    return self.output(self.norm(h))
-=======
     _bsz, seqlen = tokens.shape
     # get only the part we are using. TODO: removing contiguous resulted in a bug?
     freqs_cis = self.freqs_cis[:, start_pos:start_pos+seqlen].contiguous().realize()
@@ -187,9 +157,8 @@
 
     do_jit = getenv("JIT") and mask is None
     h = self.jitted_tok_embeddings(tokens) if do_jit else self.tok_embeddings(tokens)
-    h = h.sequential([functools.partial(layer, start_pos=start_pos, freqs_cis=freqs_cis, mask=mask) for layer in self.layers])
+    h = h.sequential([partial(layer, start_pos=start_pos, freqs_cis=freqs_cis, mask=mask) for layer in self.layers])
     return self.jitted_norm_output(h) if do_jit else self.norm_output(h)
->>>>>>> b9feb1b7
 
 # **** files and arguments ****
 
