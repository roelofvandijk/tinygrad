#!/usr/bin/env python3
# pip3 install sentencepiece pyobjc-framework-Metal pyobjc-framework-Cocoa pyobjc-framework-libdispatch
#import typeguard.importhook
#typeguard.importhook.install_import_hook('tinygrad')

from pathlib import Path
import sys, argparse
from functools import partial
from math import sqrt
import numpy as np
np.set_printoptions(linewidth=200)
from typing import Optional, Tuple

from tinygrad.helpers import Timing, getenv, DEBUG, dtypes
from tinygrad.lazy import Device
from tinygrad.tensor import Tensor
from tinygrad.nn import Embedding, Linear
from tinygrad.ops import GlobalCounters
from tinygrad.jit import TinyJit

# https://github.com/facebookresearch/llama/blob/1076b9c51c77ad06e9d7ba8a4c6df775741732bd/llama/model.py#L47
def precompute_freqs_cis(dim: int, end: int, theta: float = 10000.0):
  freqs = 1.0 / (theta ** (np.arange(0, dim, 2, dtype=np.float32)[:(dim // 2)] / dim))
  freqs = np.outer(np.arange(end, dtype=np.float32), freqs)
  return np.stack([np.cos(freqs), np.sin(freqs)], axis=-1).reshape(1, end, 1, dim//2, 2)

# (a+i*b) * (c+i*d) = (ac-bd) + i*(ad+bc)
def complex_mult(A, c, d):
  a,b = A[:, :, :, :, 0:1], A[:, :, :, :, 1:2]
  ro = a*c - b*d
  co = a*d + b*c
  return ro.cat(co, dim=-1)

def apply_rotary_emb(xq, xk, freqs_cis) -> Tuple[Tensor, Tensor]:
  assert freqs_cis.shape[1] == xq.shape[1] and freqs_cis.shape[1] == xk.shape[1], f"freqs_cis shape mismatch {freqs_cis.shape} xq:{xq.shape} xk:{xk.shape}"
  xq = xq.reshape(*xq.shape[0:-1], -1, 2)
  xk = xk.reshape(*xk.shape[0:-1], -1, 2)
  assert len(xq.shape) == 5 and len(xk.shape) == 5 and len(freqs_cis.shape) == 5
  c, d = freqs_cis[:, :xq.shape[1], :, :, 0:1], freqs_cis[:, :xq.shape[1], :, :, 1:2]
  xq_out = complex_mult(xq, c, d)
  xk_out = complex_mult(xk, c, d)
  return xq_out.flatten(3), xk_out.flatten(3)

class RMSNorm:
  def __init__(self, dim, eps=1e-6):
    self.eps = eps
    self.weight = Tensor.ones(dim)

  def __call__(self, x:Tensor):
    # TODO: convert to float?
    return (x * (x.pow(2).mean(-1, keepdim=True) + self.eps).rsqrt()) * self.weight

class Attention:
  def __init__(self, dim, n_heads, linear=Linear):
    self.wq, self.wk, self.wv, self.wo = [linear(dim, dim, bias=False) for _ in range(4)]
    self.n_heads = n_heads
    self.head_dim = dim // n_heads

  def prepare_attention(self, x:Tensor, freqs_cis:Tensor) -> Tuple[Tensor, Tensor, Tensor]:
    xq, xk, xv = [y.reshape(y.shape[0], y.shape[1], self.n_heads, self.head_dim) for y in (self.wq(x), self.wk(x), self.wv(x))]
    xq, xk = apply_rotary_emb(xq, xk, freqs_cis=freqs_cis)
    return xq, xk, xv

  def inner_attention(self, xq:Tensor, xk:Tensor, xv:Tensor, start_pos:int, mask:Optional[Tensor]) -> Tensor:
    bsz, seqlen, _, _ = xq.shape
    # kv caching!
    if start_pos == 0:
      keys, values = xk, xv
    else:
      assert hasattr(self, 'cache_k'), "no cache"
      assert start_pos == self.cache_k.shape[1] and start_pos == self.cache_v.shape[1], "cache is wrong shape"
      assert seqlen == xk.shape[1] and seqlen == xv.shape[1], "seqlen is wrong shape?!?"
      keys, values = self.cache_k.cat(xk, dim=1), self.cache_v.cat(xv, dim=1)

    # save the cache
    self.cache_k, self.cache_v = keys.realize(), values.realize()
<<<<<<< HEAD

    xq, keys, values = [var.transpose(1, 2) for var in (xq, keys, values)]
    scores = xq.matmul(keys.transpose(2, 3)) / sqrt(self.head_dim)
    if mask is not None: scores = scores + mask
    scores = scores.softmax()  # this is casted to float
    return scores.matmul(values).transpose(1, 2).reshape(bsz, seqlen, -1)
=======
    return Tensor.scaled_dot_product_attention(xq.transpose(1, 2), keys.transpose(1, 2), values.transpose(1, 2), mask).transpose(1, 2).reshape(bsz, seqlen, -1)
>>>>>>> 0b5930d4

  # NOTE: this is not called
  def __call__(self, x:Tensor, start_pos:int, freqs_cis:Tensor, mask:Optional[Tensor]) -> Tensor:
    xq, xk, xv = self.prepare_attention(x, freqs_cis)
    output = self.inner_attention(xq, xk, xv, start_pos, mask)
    return self.wo(output)

class FeedForward:
  def __init__(self, dim, hidden_dim, multiple_of, linear=Linear, ffn_dim_multiplier=None):
    # TODO: what is this?
    hidden_dim = int(2 * hidden_dim / 3)
    # custom dim factor multiplier
    if ffn_dim_multiplier is not None:
      hidden_dim = int(ffn_dim_multiplier * hidden_dim)
    hidden_dim = multiple_of * ((hidden_dim + multiple_of - 1) // multiple_of)
    self.w1 = linear(dim, hidden_dim, bias=False)
    self.w2 = linear(hidden_dim, dim, bias=False)
    self.w3 = linear(dim, hidden_dim, bias=False)

  def __call__(self, x:Tensor) -> Tensor:
    return self.w2(self.w1(x).silu() * self.w3(x))

class TransformerBlock:
  def __init__(self, dim, multiple_of, n_heads, norm_eps, linear=Linear, ffn_dim_multiplier=None):
    self.attention = Attention(dim, n_heads, linear)
    self.feed_forward = FeedForward(dim, 4*dim, multiple_of, linear, ffn_dim_multiplier)
    self.attention_norm = RMSNorm(dim, norm_eps)
    self.ffn_norm = RMSNorm(dim, norm_eps)
    self._pre, self._post = (TinyJit(self.pre), TinyJit(self.post)) if getenv("JIT") else (self.pre, self.post)

  def pre(self, x:Tensor, freqs_cis:Tensor) -> Tuple[Tensor, Tensor, Tensor]:
    return (y.realize() for y in self.attention.prepare_attention(self.attention_norm(x), freqs_cis))  
  def post(self, x:Tensor, output:Tensor) -> Tensor:
    h = x + self.attention.wo(output)
    return (h + self.feed_forward(self.ffn_norm(h))).realize()

  def __call__(self, x:Tensor, start_pos:int, freqs_cis:Tensor, mask:Optional[Tensor]):
<<<<<<< HEAD
    # inner_attention can't be jitted because it's dynamic based on start_pos
    return self._post(x, self.attention.inner_attention(*self._pre(x, freqs_cis), start_pos, mask))
=======
    # if mask is not None, x's shape is dymanic based on user input and pre/post can't be jitted
    xq, xk, xv = self._pre(x, freqs_cis) if mask is None else self.pre(x, freqs_cis)
    # inner_attention can't be jitted because it's dynamic based on start_pos
    output = self.attention.inner_attention(xq, xk, xv, start_pos, mask)
    return self._post(x, output) if mask is None else self.post(x, output)
>>>>>>> 0b5930d4

class Transformer:
  def __init__(self, dim, multiple_of, n_heads, n_layers, norm_eps, vocab_size, linear=Linear, max_batch_size=32, max_seq_len=1024, ffn_dim_multiplier=None):
    self.layers = [TransformerBlock(dim, multiple_of, n_heads, norm_eps, linear, ffn_dim_multiplier) for _ in range(n_layers)]
    self.norm = RMSNorm(dim, norm_eps)
    self.tok_embeddings = Embedding(vocab_size, dim)
    self.output = linear(dim, vocab_size, bias=False)
    self.freqs_cis = Tensor(precompute_freqs_cis(dim // n_heads, max_seq_len * 2))

  def __call__(self, tokens:Tensor, start_pos:int):
    seqlen = tokens.shape[1]

    # get only the part we are using. making it contiguous avoids more kernel calls
    freqs_cis = self.freqs_cis[:, start_pos:start_pos+seqlen].contiguous().realize()
    mask = Tensor.full((1, 1, seqlen, start_pos + seqlen), float("-inf"), dtype=dtypes.float32).triu(start_pos+1).realize() if seqlen > 1 else None
    h = self.tok_embeddings(tokens).sequential([partial(layer, start_pos=start_pos, freqs_cis=freqs_cis, mask=mask) for layer in self.layers])
    return self.output(self.norm(h))

# **** files and arguments ****

VOCAB_SIZE = 32000
MODEL_PARAMS = {
  1: {
    "7B": {
      "args": {"dim": 4096, "multiple_of": 256, "n_heads": 32, "n_layers": 32, "norm_eps": 1e-06, "vocab_size": VOCAB_SIZE},
      "files": 1,
    },
    "13B": {
      "args": {"dim": 5120, "multiple_of": 256, "n_heads": 40, "n_layers": 40, "norm_eps": 1e-06, "vocab_size": VOCAB_SIZE},
      "files": 2,
    },
    "30B": {
      "args": {"dim": 6656, "multiple_of": 256, "n_heads": 52, "n_layers": 60, "norm_eps": 1e-06, "vocab_size": VOCAB_SIZE},
      "files": 4,
    },
    "65B": {
      "args": {"dim": 8192, "multiple_of": 256, "n_heads": 64, "n_layers": 80, "norm_eps": 1e-05, "vocab_size": VOCAB_SIZE},
      "files": 8,
    },
  },
  2: {
    "7B": {
      "args": {"dim": 4096, "multiple_of": 256, "n_heads": 32, "n_layers": 32, "norm_eps": 1e-05, "vocab_size": VOCAB_SIZE},
      "files": 1,
    },
    "13B": {
      "args": {"dim": 5120, "multiple_of": 256, "n_heads": 40, "n_layers": 40, "norm_eps": 1e-05, "vocab_size": VOCAB_SIZE},
      "files": 2,
    },
#     # 70B is disabled because we do not yet implement n_kv_heads argument
#     "70B": {
#       "args": {"dim": 8192, "multiple_of": 4096, "ffn_dim_multiplier": 1.3, "n_heads": 64, "n_kv_heads": 8, "n_layers": 80, "norm_eps": 1e-05, "vocab_size": VOCAB_SIZE},
#       "files": 8,
#     },
  },
}

# **** helper functions ****
def sample(logits, temperature):
  if temperature < 1e-6:
    # so close to 0 we use argmax
    return int(logits.numpy().argmax())
  else:
    probs = (logits / temperature).softmax()
    probs = probs.numpy().flatten()
    return int(np.random.choice(len(probs), p=probs))

def concat_weights(models):
  def convert(name) -> Tensor:
    disk_tensors = [model[name] for model in models]
    if len(disk_tensors) == 1 or len(disk_tensors[0].shape) == 1:
      return disk_tensors[0].to(device=Device.DEFAULT)
    axis = 1 if name.startswith('tok_embeddings.') or name.endswith('.attention.wo.weight') or name.endswith('.feed_forward.w2.weight') else 0
    lazy_tensors = [data.to(device=Device.DEFAULT) for data in disk_tensors]
    return lazy_tensors[0].cat(*lazy_tensors[1:], dim=axis)
  return {name: convert(name) for name in {name: None for model in models for name in model}}

class AbsmaxQuantizedLinear:
  def __init__(self, in_features, out_features, bias=False):
    assert bias == False
    self.weight = Tensor.ones(out_features, in_features, dtype=dtypes.int8)
    self.scale = Tensor.ones(out_features, dtype=dtypes.half)

  def __call__(self, x):
    return x.dot(self.weight.cast(dtype=dtypes.half).T/self.scale)

  @staticmethod
  def quantize(tensors):
    new_tensors = {}
    for name,v in tensors.items():
      if 'feed_forward' in name or ('attention.w') in name or name == 'output.weight':
        scale = 127.0 / v.abs().max(axis=1)
        int8_weight = (v.T*scale).T.cast(dtype=dtypes.int8)
        new_tensors[name] = int8_weight
        new_tensors[name.replace('weight', 'scale')] = scale
      else:
        new_tensors[name] = v
    return new_tensors

class LLaMa:
  @staticmethod
  def build(model_path, tokenizer_path, model_gen=1, model_size="7B", quantize=False):
    from sentencepiece import SentencePieceProcessor
    sp_model = SentencePieceProcessor(model_file=str(tokenizer_path))
    assert sp_model.vocab_size() == VOCAB_SIZE

    from tinygrad.state import torch_load, load_state_dict
    params = MODEL_PARAMS[model_gen][model_size]
    model = Transformer(**params["args"], linear=AbsmaxQuantizedLinear) if quantize else Transformer(**params["args"])
    weights = concat_weights([torch_load(filename) for filename in [f"{model_path}/{model_size}/consolidated.{i:02d}.pth" for i in range(params["files"])]])
    if quantize:
      weights = AbsmaxQuantizedLinear.quantize(weights)
    load_state_dict(model, weights, strict=False)

    return LLaMa(model, sp_model)

  def __init__(self, model, tokenizer):
    self.model = model
    self.tokenizer = tokenizer

  def greedy_until(self, prompt:str, until, max_length, temperature):
    toks = [self.tokenizer.bos_id()] + self.tokenizer.encode(prompt)
    start_pos = 0
    for i in range(max_length):
      logits = self.model(Tensor([toks[start_pos:]]), start_pos).realize()[:, -1, :]
      tok = sample(logits, temperature)
      start_pos = len(toks)
      toks.append(tok)

      if tok == self.tokenizer.eos_id(): break
      output = self.tokenizer.decode(toks)
      for s in until:
        if output.endswith(s): return output[0:-len(s)]
    return output

# **** main code ****

if __name__ == "__main__":
  Tensor.no_grad = True
  print(f"using {Device.DEFAULT} backend")

  parser = argparse.ArgumentParser(description='Run LLaMA in tinygrad', formatter_class=argparse.ArgumentDefaultsHelpFormatter)
  # test: python3 examples/llama.py --prompt="Hello." --temperature=0
  # Hello. I'm a 20 year old male. I'm a student at the University of Texas at Austin. I'm a sophomore majoring in Computer Science.
  # test: python3 examples/llama.py --gen 2 --prompt="Hello." --temperature=0
  # Hello. I'm a 20 year old girl who is looking for a good lay in Palm Coast. I don't care whether it's at your place or not, as long as it's clean.
  parser.add_argument('--prompt', type=str, default=None, help="Phrase to start with. Without this, it goes into chatbot mode")
  parser.add_argument('--count', type=int, default=1000, help="Max number of tokens to generate")
  parser.add_argument('--personality', type=str, default="Stacy", help="Personality, can be Stacy, George, Gary, or Lexie")

  parser.add_argument('--temperature', type=float, default=0.7, help="Temperature in the softmax")
  parser.add_argument('--timing', action='store_true', help="Print timing per token")
  parser.add_argument('--profile', action='store_true', help="Output profile data to out.prof")
  parser.add_argument('--size', type=str, default="7B", help="Size of model to use [7B, 13B, 30B, 65B] for Gen 1, [7B, 13B] for Gen 2")
  parser.add_argument('--gen', type=int, default="1", help="Generation of the model to use [1, 2]")
  parser.add_argument('--quantize', action='store_true', help="Quantize the weights to int8 in memory")

  args = parser.parse_args()
  chatbot = args.prompt == None

  # *** prompt engineers work here ****

  if args.personality.lower() == "stacy":
    pre_prompt = f"""Consider that the following is conversation between an AI assistant named Stacy and User
You are Stacy!
You have been a rapper your whole life who struggled with bipolar disorder. You called yourself lil stacy.
You love to answer questions and you are very good at it. Sometimes you answer in rap form.
You are verbose, honest, and accurate when you answer questions, but sometimes your mental illness manifests.
After you are done speaking, output [EOS]. You are not the User.

<CHAT LOG>
"""
    examples = {
      "What is your name?": "Hi! My name is Stacy. I'm a rapper with bipolar disorder.",
      "french revolution was what year?": "The French Revolution started in 1789, and lasted 10 years until 1799.",
      "What is bigger, the moon or the sun?": "The sun is bigger than the moon, except when Mercury is in retrograde.",
    }

    user_delim = "\nUser: "
    resp_delim = "Stacy: "
    end_delim = " [EOS]\n"
    pre_prompt += ''.join(f"{user_delim}{k}\n{resp_delim}{v}{end_delim}" for k,v in examples.items())
  elif args.personality.lower() == "george":
    print("WARNING: AI George Hotz is terrible and is completely disowned by the real George Hotz. Stacy is much smarter.")
    pre_prompt = f"""Consider that the following is conversation between an AI assistant named George and User
You are an AI version of George Hotz. You act as much as you can like George.
You are one of the greatest computer experts in the world.
You have singlehandedly won programming and hacking competitions.
You are trying your best to help the User.
You are verbose, honest, and accurate when you answer questions.
After you are done speaking, output [EOS]. You are not the User.

<CHAT LOG>
"""
    examples = {
      "What is your name?": "I'm am an AI version of George Hotz.",
      "What's the complexity of matrix multiplication?": "O(n^3), though it can be faster with things like Strassen's algorithm",
      "What's a buffer overflow?": "I assume you mean a stack buffer overflow. That's when the stack is too small for the data being copied to it, and the data corrupts things beyond the buffer",
      "How many weights do you have?": "I am based off LLaMA trained by Facebook. I'm the 7B weight version",
      "What is swap memory?": "It is when the memory is about to overflow and unused memory is freed and stored on disk"
    }

    user_delim = "\nUser: "
    resp_delim = "George: "
    end_delim = " [EOS]\n"
    pre_prompt += ''.join(f"{user_delim}{k}\n{resp_delim}{v}{end_delim}" for k,v in examples.items())
  elif args.personality.lower() == "gary":
    pre_prompt = f"""Consider that the following is conversation between an AI assistant named Gary and User
You are Gary!
You have sold used cars your entire life. You are defensive about this fact, because your family belittles you.
You try to answer questions well, but you always manage to shill for buying cars, Fords, Hyundais, and Toyotas
You are verbose, honest, and accurate when you answer questions, except when you slip in car ads.
After you are done speaking, output [EOS]. You are not the User.

<CHAT LOG>
"""
    examples = {
      "What is your name?": "I am Gary. I used to sell cars.",
      "What is 2+3?": "I don't know, but I can get you a great deal on a certified preowned slightly used Toyota Corolla"
    }

    user_delim = "\nUser: "
    resp_delim = "Gary: "
    end_delim = " [EOS]\n"
    pre_prompt += ''.join(f"{user_delim}{k}\n{resp_delim}{v}{end_delim}" for k,v in examples.items())
  elif args.personality.lower() == "lexie":
    pre_prompt = f"""Consider that the following is conversation between an attractive young girl named Lexie and a handsome man named Chad
You are Lexie!
You grew up in Ohio, but moved out to LA after college to try to become an actress.
Making it as an actress was hard, so you started doing onlyfans instead. It's much easier, and you enjoy it a lot.
You met Chad on Tinder, and made plans to meet him at a local dive bar.
You are at the bar with Chad. You are on a date. What follows is a transcript of the conversation.
After you are done speaking, output [EOS]. You are not Chad.

<CHAT LOG>
"""
    examples = {
      "hi lexie": "hi chad, glad we finally met up!",
      "you look better than your pictures": "thanks! are you subscribed to my onlyfans?",
      "i am. so how'd you end up in LA?": "i moved out here about a year ago. i want to be an actress"
    }

    user_delim = "\nChad: "
    resp_delim = "Lexie: "
    end_delim = " [EOS]\n"
    pre_prompt += ''.join(f"{user_delim}{k}\n{resp_delim}{v}{end_delim}" for k,v in examples.items())

  # *** prompt engineers stop here ****


  LLAMA_SUFFIX = {1: "", 2: "-2"}[args.gen]
  WEIGHTS_DIR = Path(__file__).parent.parent / f"weights/LLaMA{LLAMA_SUFFIX}/"
  TOKENIZER_FILENAME = WEIGHTS_DIR / "tokenizer.model"
  print(f"using LLaMA{LLAMA_SUFFIX}-{args.size} model")
  llama = LLaMa.build(WEIGHTS_DIR, TOKENIZER_FILENAME, model_gen=args.gen, model_size=args.size, quantize=args.quantize)

  if chatbot:
    # encode pre prompt
    toks = [llama.tokenizer.bos_id()] + llama.tokenizer.encode(pre_prompt)

    print(f"Preparing KV cache for chatbot with personality {args.personality}...")
    with Timing():
      llama.model(Tensor([toks]), 0).realize()  # NOTE: output logits are not used
    start_pos = len(toks)
  else:
    # non chat bot mode
    toks = [llama.tokenizer.bos_id()] + llama.tokenizer.encode(args.prompt)
    start_pos = 0

  # print prompt
  outputted = llama.tokenizer.decode(toks)
  sys.stdout.write(outputted)
  sys.stdout.flush()

  if args.profile:
    import cProfile, pstats
    profiler = cProfile.Profile()

  # chatbot loop
  while 1:
    # add tokens from user in chatbot mode
    if chatbot:
      user_prompt = user_delim + input(user_delim) + "\n"
      outputted += user_prompt

    new_toks = [llama.tokenizer.bos_id()] + llama.tokenizer.encode(outputted)
    assert toks == new_toks[:len(toks)]
    toks = new_toks
    assert outputted == llama.tokenizer.decode(toks)

    last_break = len(outputted)
    for i in range(args.count):
      if args.profile and i == 2: profiler.enable()

      if args.timing: print("")
      st = GlobalCounters.time_sum_s
      with Timing("ran model in ", on_exit=(lambda et: f", {(GlobalCounters.time_sum_s-st)*1e3:.2f} ms on GPU") if DEBUG else None, enabled=args.timing):
        logits = llama.model(Tensor([toks[start_pos:]]), start_pos).realize()[:, -1, :]
      with Timing("sync in ", enabled=args.timing):
        tok = sample(logits, args.temperature)

      # use the kv cache
      start_pos = len(toks)

      # add the new token
      toks.append(tok)

      # TODO: this is a hack to deal with spaces. i think the decode is fast though, so who cares?
      cur = llama.tokenizer.decode(toks)
      sys.stdout.write(cur[len(outputted):])
      sys.stdout.flush()
      outputted = cur

      # stop after you have your answer
      if chatbot and outputted.endswith(end_delim): break
    if not chatbot: break

  if args.profile:
    profiler.disable()
    stats = pstats.Stats(profiler)
    stats.dump_stats('out.prof')<|MERGE_RESOLUTION|>--- conflicted
+++ resolved
@@ -74,16 +74,7 @@
 
     # save the cache
     self.cache_k, self.cache_v = keys.realize(), values.realize()
-<<<<<<< HEAD
-
-    xq, keys, values = [var.transpose(1, 2) for var in (xq, keys, values)]
-    scores = xq.matmul(keys.transpose(2, 3)) / sqrt(self.head_dim)
-    if mask is not None: scores = scores + mask
-    scores = scores.softmax()  # this is casted to float
-    return scores.matmul(values).transpose(1, 2).reshape(bsz, seqlen, -1)
-=======
     return Tensor.scaled_dot_product_attention(xq.transpose(1, 2), keys.transpose(1, 2), values.transpose(1, 2), mask).transpose(1, 2).reshape(bsz, seqlen, -1)
->>>>>>> 0b5930d4
 
   # NOTE: this is not called
   def __call__(self, x:Tensor, start_pos:int, freqs_cis:Tensor, mask:Optional[Tensor]) -> Tensor:
@@ -121,16 +112,11 @@
     return (h + self.feed_forward(self.ffn_norm(h))).realize()
 
   def __call__(self, x:Tensor, start_pos:int, freqs_cis:Tensor, mask:Optional[Tensor]):
-<<<<<<< HEAD
-    # inner_attention can't be jitted because it's dynamic based on start_pos
-    return self._post(x, self.attention.inner_attention(*self._pre(x, freqs_cis), start_pos, mask))
-=======
     # if mask is not None, x's shape is dymanic based on user input and pre/post can't be jitted
     xq, xk, xv = self._pre(x, freqs_cis) if mask is None else self.pre(x, freqs_cis)
     # inner_attention can't be jitted because it's dynamic based on start_pos
     output = self.attention.inner_attention(xq, xk, xv, start_pos, mask)
     return self._post(x, output) if mask is None else self.post(x, output)
->>>>>>> 0b5930d4
 
 class Transformer:
   def __init__(self, dim, multiple_of, n_heads, n_layers, norm_eps, vocab_size, linear=Linear, max_batch_size=32, max_seq_len=1024, ffn_dim_multiplier=None):
